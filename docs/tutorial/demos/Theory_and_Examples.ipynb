{
 "cells": [
  {
   "cell_type": "markdown",
   "metadata": {
    "slideshow": {
     "slide_type": "slide"
    }
   },
   "source": [
    "# Mousai: An Open-Source General Purpose Harmonic Balance Solver\n",
    "\n",
    "ASME Dayton Engineering Sciences Symposium 2017  \n",
    "Joseph C. Slater, October 23, 2017"
   ]
  },
  {
   "cell_type": "code",
   "execution_count": 15,
   "metadata": {
    "ExecuteTime": {
     "end_time": "2017-10-02T12:54:04.905714Z",
     "start_time": "2017-10-02T12:54:03.808563Z"
    },
    "init_cell": true,
    "slideshow": {
     "slide_type": "skip"
    }
   },
   "outputs": [
    {
     "name": "stdout",
     "output_type": "stream",
     "text": [
      "The autoreload extension is already loaded. To reload it, use:\n",
      "  %reload_ext autoreload\n"
     ]
    },
    {
     "data": {
      "text/plain": [
       "{'theme': 'sky', 'transition': 'zoom'}"
      ]
     },
     "execution_count": 15,
     "metadata": {},
     "output_type": "execute_result"
    }
   ],
   "source": [
    "%matplotlib inline\n",
    "%load_ext autoreload\n",
    "%autoreload 2\n",
    "import scipy as sp\n",
    "import numpy as np\n",
    "import matplotlib.pyplot as plt\n",
    "import matplotlib\n",
    "import mousai as ms\n",
    "from scipy import pi, sin\n",
    "matplotlib.rcParams['figure.figsize'] = (11, 5)\n",
    "from traitlets.config.manager import BaseJSONConfigManager\n",
    "path = \"/Users/jslater/anaconda3/etc/jupyter/nbconfig\"\n",
    "cm = BaseJSONConfigManager(config_dir=path)\n",
    "cm.update(\"livereveal\", {\n",
    "              \"theme\": \"sky\",\n",
    "              \"transition\": \"zoom\",\n",
    "})"
   ]
  },
  {
   "cell_type": "markdown",
   "metadata": {
    "slideshow": {
     "slide_type": "slide"
    }
   },
   "source": [
    "## Overview\n",
    "A wide array of contemporary problems can be represented by nonlinear ordinary differential equations with solutions that can be represented by Fourier Series:\n",
    "\n",
    "  * **Limit cycle oscillation of wings/blades**\n",
    "  * Flapping motion of birds/insects/ornithopters\n",
    "  * Flagellum (threadlike cellular structures that enable bacteria etc. to swim)\n",
    "  * Shaft rotation, especially including rubbing or nonlinear bearing contacts\n",
    "  * **Engines**\n",
    "  * Radio/sonar/radar electronics\n",
    "  * Wireless power transmission\n",
    "  * Power converters\n",
    "  * Boat/ship motions and interactions"
   ]
  },
  {
   "cell_type": "markdown",
   "metadata": {
    "slideshow": {
     "slide_type": "slide"
    }
   },
   "source": [
    "  * **Cardio systems** (heart/arteries/veins)\n",
    "  * Ultrasonic systems transversing nonlinear media\n",
    "  * Responses of composite materials or materials with cracks\n",
    "  * Near buckling behavior of vibrating columns\n",
    "  * Nonlinearities in power systems\n",
    "  * **Energy harvesting systems**\n",
    "  * **Wind turbines**\n",
    "  * Radio Frequency Integrated Circuits\n",
    "  * **Any system with nonlinear coatings/friction damping, air damping, etc.**\n",
    "  \n",
    "These can all be observed in a quick literature search on 'Harmonic Balance'. "
   ]
  },
  {
   "cell_type": "markdown",
   "metadata": {
    "slideshow": {
     "slide_type": "slide"
    }
   },
   "source": [
    "## Why (did I) write Mousai?\n",
    "\n",
    "* The ability to code harmonic balance seems to be publishable by itself\n",
    "    * It's not research- it's just application of a known family of technique\n",
    "* A limited number of people have this knowledge and skill\n",
    "    * Most cannot access this technique\n",
    "    * \"Research effort\" is spent coding the technique, not doing research"
   ]
  },
  {
   "cell_type": "markdown",
   "metadata": {
    "heading_collapsed": true,
    "slideshow": {
     "slide_type": "slide"
    }
   },
   "source": [
    "### Why write Mousai? (continued)\n",
    "* Matlab command eig unleashed power to the masses\n",
    "  * Very few papers are published on eigensolutions- they have to be better than ``eig``\n",
    "  * ``eig`` only provides simple access to high-end eigensolvers written in ``C`` and ``Fortran``\n",
    "  * Undergraduates with no practical understanding of the algorithms easily solve problems\n",
    "    that were intractable a few decades ago.\n",
    "  * *Access* and *ease of use* of such techniques enable *greater science* and *greater research*.\n",
    "  * The real world is nonlinear, but **linear analysis dominates because the tools are easier to use**.\n",
    "  * With ``Mousai``, an undergraduate can solve a nonlinear harmonic response problem easier then a PhD can today."
   ]
  },
  {
   "cell_type": "markdown",
   "metadata": {
    "slideshow": {
     "slide_type": "slide"
    }
   },
   "source": [
    "## Theory: \n",
    "### Linear Solution\n",
    "\n",
    "- Most dynamics systems can be modeled as a first order differential equation\n",
    "\n",
    "\\begin{equation}\\ddot{\\mathbf{z}}(t)=\\mathbf{f}(\\mathbf{z}(t),\\mathbf{u}(t))\\end{equation}\n",
    "\n",
    "    - Use finite differences\n",
    "    - Use Galerkin methods (Finite Elements)\n",
    "    - Of course- discrete objects\n",
    "- This is the common *State-Space* form:\n",
    "    -solutions exceedingly well known if it is linear \n",
    "\n",
    "- Finding the oscillatory response, after dissipation of the transient response, requires **long** time marching. \n",
    "    - Without damping, this may not even been feasible. \n",
    "    - With damping, tens, hundreds, or thousands of cycles, therefore thousands of times steps at minimum. \n"
   ]
  },
  {
   "cell_type": "markdown",
   "metadata": {
    "slideshow": {
     "slide_type": "slide"
    }
   },
   "source": [
    "For a linear system in the frequency domain this is\n",
    "\n",
    "\\begin{equation}j\\omega\\mathbf{Z}(\\omega)=\\mathbf{f}(\\mathbf{Z}(\\omega),\\mathbf{U}(\\omega))\\end{equation}\n",
    "\n",
    "\\begin{equation}j\\omega\\mathbf{Z}(\\omega)=A\\mathbf{Z}(\\omega)+B\\mathbf{U}(\\omega)\\end{equation}\n",
    "\n",
    "where\n",
    "\n",
    "\\begin{equation}A = \\frac{\\partial \\mathbf{f}(\\mathbf{Z}(\\omega),\\mathbf{U}(\\omega))}{\\partial\\mathbf{Z}(\\omega)},\\qquad\n",
    "B = \\frac{\\partial \\mathbf{f}(\\mathbf{Z}(\\omega),\\mathbf{U}(\\omega))}{\\partial\\mathbf{U}(\\omega)}\\end{equation}\n",
    "\n",
    "are constant matrices. \n",
    "\n",
    "The solution is:\n",
    "\n",
    "\\begin{equation}\\mathbf{Z}(\\omega) = \\left(Ij\\omega-A\\right)^{-1}B\\mathbf{U}(\\omega)\\end{equation}\n",
    "\n",
    "where the magnitudes and phases of the elements of $\\mathbf{Z}$ provide the amplitudes and phases of the harmonic response of each state at the frequency $\\omega$."
   ]
  },
  {
   "cell_type": "markdown",
   "metadata": {
    "slideshow": {
     "slide_type": "slide"
    }
   },
   "source": [
    "### Nonlinear solution\n",
    "\n",
    "- For a nonlinear system in the frequency domain we assume a Fourier series solution\n",
    "\n",
    "\\begin{equation}\\mathbf{z}(t)=\\lim_{N\\to\\infty}\\sum_{n=-N}^{N}\\mathbf{Z}_n e^{j n \\omega t}\\end{equation}\n",
    "\n",
    "- $N=1$ for a single harmonic. $n=0$ is the constant term.\n",
    "- This can be substituted into the governing equation to find $\\dot{\\mathbf{z}}(t)$:\n",
    "\n",
    "\\begin{equation}\\dot{\\mathbf{z}}(t)=\\mathbf{f}(\\mathbf{z}(t),\\mathbf{u}(t))\\end{equation}\n",
    "\n",
    "- This is actually a function call to a Finite Element Package, CFD, Matlab function, - whatever your solver uses to get derivatives \n",
    "\n",
    "- We can also find $\\dot{\\mathbf{z}}(t)$ from the derivative of the Fourier Series:\n",
    "\n",
    "\\begin{equation}\\dot{\\mathbf{z}}(t)=\\lim_{N\\to\\infty}\\sum_{n=-N}^{N}j n \\omega\\mathbf{Z}_n e^{j n \\omega t}\\end{equation}\n"
   ]
  },
  {
   "cell_type": "markdown",
   "metadata": {
    "slideshow": {
     "slide_type": "slide"
    }
   },
   "source": [
    "- The difference between these methods is zero when $\\mathbf{Z}_n$ are correct.\n",
    "\n",
    "\\begin{equation}\\mathbf{0} \\approx\\sum_{n=-N}^{N}j n\\omega \\mathbf{Z}_n e^{j n \\omega t}-\\mathbf{f}\\left(\\sum_{n=-N}^{N}\\mathbf{Z}_n e^{j n \\omega t},\\mathbf{u}(t)\\right)\\end{equation}\n",
    "\n",
    "- These operations are wrapped inside a function that returns this error\n",
    "- This function is used by a Newton-Krylov nonlinear algebraic solver. \n",
    "- Calls any solver in the SciPy family of solvers with the ability to easily pass through parameters to the solver *and* to the external derivative evaluator.\n"
   ]
  },
  {
   "cell_type": "markdown",
   "metadata": {
    "slideshow": {
     "slide_type": "slide"
    }
   },
   "source": [
    "## Examples:\n"
   ]
  },
  {
   "cell_type": "markdown",
   "metadata": {
    "slideshow": {
     "slide_type": "fragment"
    }
   },
   "source": [
    "### Duffing Oscillator\n",
    "\n",
    "\\begin{equation}\\ddot{x}+0.1\\dot{x}+x+0.1 x^3=\\sin(\\omega t)\\end{equation}\n"
   ]
  },
  {
   "cell_type": "code",
   "execution_count": 4,
   "metadata": {
    "code_folding": [],
    "slideshow": {
     "slide_type": "fragment"
    }
   },
   "outputs": [],
   "source": [
    "# Define our function (Python)\n",
    "def duff_osc_ss(x, params):\n",
    "    omega = params['omega']\n",
    "    t = params['cur_time']\n",
    "    xd = np.array([[x[1]],\n",
    "                   [-x[0] - 0.1 * x[0]**3 - 0.1 * x[1] + 1 * sin(omega * t)]])\n",
    "    return xd"
   ]
  },
  {
   "cell_type": "code",
   "execution_count": 5,
   "metadata": {
    "code_folding": [],
    "slideshow": {
     "slide_type": "slide"
    }
   },
   "outputs": [
    {
     "name": "stdout",
     "output_type": "stream",
     "text": [
      "Displacement amplitude is  0.9469563546008394\n",
      "Velocity amplitude is  0.09469563544416415\n"
     ]
    }
   ],
   "source": [
    "# Arguments are name of derivative function, number of states, driving frequency,\n",
    "# form of the equation, and number of harmonics\n",
    "\n",
    "t, x, e, amps, phases = ms.hb_time(duff_osc_ss, num_variables=2, omega=.1,\n",
    "                                 eqform='first_order', num_harmonics=5)\n",
    "print('Displacement amplitude is ', amps[0])\n",
    "print('Velocity amplitude is ', amps[1])"
   ]
  },
  {
   "cell_type": "markdown",
   "metadata": {
    "slideshow": {
     "slide_type": "slide"
    }
   },
   "source": [
    "#### Mousai can easily recreate the near-continuous response\n",
    "\n",
    "````python\n",
    "time, xc = ms.time_history(t, x)\n",
    "````"
   ]
  },
  {
   "cell_type": "code",
   "execution_count": 6,
   "metadata": {
    "slideshow": {
     "slide_type": "skip"
    }
   },
   "outputs": [],
   "source": [
    "def pltcont():\n",
    "    time, xc = ms.time_history(t, x)\n",
    "    disp_plot, _ = plt.plot(time, xc.T[:, 0], t,\n",
    "                            x.T[:, 0], '*b', label='Displacement')\n",
    "    vel_plot, _ = plt.plot(time, xc.T[:, 1], 'r',\n",
    "                           t, x.T[:, 1], '*r', label='Velocity')\n",
    "    plt.legend(handles=[disp_plot, vel_plot])\n",
    "    plt.xlabel('Time (sec)')\n",
    "    plt.title('Response of Duffing Oscillator at 0.0159 rad/sec')\n",
    "    plt.ylabel('Response')\n",
    "    plt.legend\n",
    "    plt.grid(True)"
   ]
  },
  {
   "cell_type": "code",
   "execution_count": 7,
   "metadata": {
    "slideshow": {
     "slide_type": "skip"
    }
   },
   "outputs": [
    {
     "data": {
      "image/png": "iVBORw0KGgoAAAANSUhEUgAAAqUAAAFKCAYAAAAkIib4AAAABHNCSVQICAgIfAhkiAAAAAlwSFlzAAALEgAACxIB0t1+/AAAADl0RVh0U29mdHdhcmUAbWF0cGxvdGxpYiB2ZXJzaW9uIDIuMS4yLCBodHRwOi8vbWF0cGxvdGxpYi5vcmcvNQv5yAAAIABJREFUeJzs3XlcVWX+B/DPww6yXEBZRFEvWu4L4JJtWthU0x5qZcvUFFgzU81YkDUzTTVTQU01M2VB+7SpmL+ZmsoCi9QyFXDfBTEXRARBENmf3x/nHDjABS7I5dx7+bxfr/O6557lnu957oX7vc/znPMIKSWIiIiIiIzkYnQARERERERMSomIiIjIcExKiYiIiMhwTEqJiIiIyHBuRgdARETUm4QQ0epsAYAgACYpZZ6BIRGRFVhTSmRHhBAJQoh8IYQUQqSpU6YQIsno2GxJCGESQmQIIVKEEJm65fryyNCVR5oQwtTT1xZCJKmvkSGESLHROcXrYk47l/dQfZ0EdT5JCHGqo+dWvJZZCGHuaSzW6uw46nuilUuH5d/Vdur6TF0SqlkMIBfAKfVRv0+c7vPQq++97vOaYeGYVr0/RP0Zk1IiOyKlTAeQAqBcSpkopUwEMBdAihAi3tjobGoxgAIpZTKAcm2hrjwgpZyrlskcKLVfuRZfqYvXVpODqWrZPgeg1xM09b1arIs5EUBU22SlG54DkAUAUspUADnairbPrRAPG5xzN4+zGkCaWi6mThK2DrdTk/xcAHEd7BsIIEpKGajVkqo/ZDIB3Kd+Hsy9+YNP/bymWVg1F8Dy3joOkbNiUkpk56SUWpI21dBAbCsaQD6gJJ9t1pVZ2F5LKKxJ1Nu+9hwAm9TneRaOd07UxOdNKImkXjKAeCFER0lUh9Q4C3SLytts0vZ5Z7HN7+7xu6uz46i1p2Zdc3omgMTubielTJVSRqlP255/mZSyvE2ZAcA8KD9QtO0tHtsGgnTHJKIOsE8pkZ3TNU0u0y2Lh5JcBQHYpNaWQQiRBuUL2gQAUspEtXYpDcAKdXczgGQpZZa6TwKAGPW1lkkpV+j2SVe3j1X3Se/oOJ3FpYu7o2PFquvLpJQr0AUpZYEQAgCmqslLCpTaqDw17jgppWj72upxo6HUugWr8Sfotu3wnC3EX6Zul6KVpSpWfd1WfRillOVCiHK1fLI6KcMEdZsyKDWBJii1vc+1Lc+O6Gr/pkLpTzlHfT5PjTlRCDFHrS3s6H1JUstVS9qSdUlgj46jikPrHxrlUN6TtqzdzpJYtXzN6n73qUmhST1HvVa1uR2ddyfnqpVfIpQ+rK2ofxPL1Plu/d20/SzoP4tETklKyYkTJzuaACQAkFASpHwAGVBqjLT1ZgD5uuenoHxZx0FJkADlSy9Nt00mgEx1Plp9fZM6f0q3ndSOpe6Tq99Hnbd4nI7i0j3v6lgJHZRHvHbsNstPAchQ53MBxOtikm3OPUH3PEN73sG27c65g20llOS3o/fP3FHMnZShvpwTtPJU90mydA4dnROUxAnqZyhet22uPu4u3pdctUxM2uenbXlYexzd8qQ2n5No/ev0YLtWZa3GpS+rzLblq30u1XWWPlutzruzc4XyuW+7LkP/3vTk76ajzwInTs48saaUyD6VS6WW0wTlC9KMllqYeADQXaSRo67PApCpNg9nQe2LqZMJKE3Bai1jLJRaGH1/xDz19bUauWX6fdR4cjo4TkdxaTWG87s4VneZYLlp32pSqb1su7jdOUullk3/HkCdt3T8drVlFtZ3VIbzoZaXlDJdCNHtfojqOcVA6d4Qh/Y1g2119r6UAchTz3+OfqceHEfTthk7SHu9Hm7XihqXvkYxA2rNp/qezgXwphCiAMrfRKyFl2l33p2caxxadwnI0ta3uRivu383U3GOnwUiR8OklMiOqV+wWVD6I2pNxMFQklZ9k6jWBy8KypfkXChfuK2aW3vAUgIQ1MFxLMZlC7ov+0wLq8/1Ip6Okp4CAEG6YwdJy7cZ0hK8aOgSVHU/reatozJspasEzBL1OClQkrF0WO7baVK3taY5PL83jqMrqxy0TupMsJzIW7td27jiAWQIIQJ15af/8ZAl1S4iaiKY1fY1VM3nbeW5WjIPLRc+devvRgjRqg95Tz4LRI6GFzoR2b9cAHFCiGj1CzcTQLSWHAnl1kNxUL7sEqWU6VLp79b2S0yr8dESkRwotYL6mqJotPQ97UhHx+koLk1PjgVYroFLgVKTpe1foNvOUs2XnpYctq3JskYWlMRkMYDLLW2gJg+J6jZtY14hlf6n1pZhR7csahu3/vk8KM3ZWm1hNFqXYRmU5DoOSgLf2fui9Z21pLvHAaDUQAMo0H0O50BXq6/eVsnU1XadKIdSzlqZztHOR32tU7r3PR7tL0gD2p93Z+eahdY/hPSf+Tmypb9xd/9urP0sEDkPo/sPcOLEqWWC2ncMSh+1DLQkUKfU5Sbddlq/tyTdsjR1vzS07t+XqVvXtk+hfj+tn1y8esxMqBfzoKWfa2fHaReXhfPr6Fi50PVB7aA80qDrI6jbLk7dX4tP277Va6vbac/N6vbaeXV4zuoxtP6I+im+k/cyThdz2z6hnZVhknrOmRZijrZwTm2fm3XvQZp6Hvlo6SeaAF1/XCs/A9EWzq/bx9Hta9Kde0qbdc19kbvYLkldJ9U4Utqs02o2235WtNfTLohrG1u787byXPV/Y6cA/Ep/7C7ec4t/N20/C0b/f+LEydaTkFKCiJybUG4anyF59W6PaVdIy5YrpuOgXJk9p/M9iYjIGmy+JyKyzny0vmF/Gazo40hERNbhhU5ETk6t4YuF0r8vR3IM8J56DsBiIUQUWvpw2vyiLiKi/oLN90RERERkODbfExEREZHhDEtKO7s/nnZLDN2wbhaXEREREZFzMKRPqXrVahos3CxaS1allFlCCLM+edUv66xf3MCBA+Xw4cNtELllZ86cwYABA/rseP0Ry9j2WMZ9g+Vseyxj22MZ254zlXFubu5JKeWgrrYzJClVk8uOrlqdj5ZRWgqg3KMv2MKyDpPS4cOHIycnp6PVvS47OxuzZs3qs+P1Ryxj22MZ9w2Ws+2xjG2PZWx7zlTGQohD1mxnj31K245nHdzBMiIiIiJyEk5zSyghRAKUUTEQGhqK7OzsPjt2VVVVnx6vP2IZ2x7LuG+wnG2PZWx7LGPb649lbI9JaTlaxhQ2AShV5y0ta6aOVJMOALGxsbIvq7ydqYrdXrGMbY9l3DdYzrbHMrY9lrHt9ccytpukVAhhklKWA1gG5UbfgDLecJY6b2kZERER9XP19fU4cuQIampqjA6l1wQEBGD37t1Gh9EtXl5eGDJkCNzd3Xu0v1FX38cDiBVCxEspV6iLVwOIkVLmCSFi1Sv0y7Wr7C0tIyIiIjpy5Aj8/PwwfPhwCCGMDqdXVFZWws/Pz+gwrCalRGlpKY4cOYIRI0b06DWMuvp+BYAVbZbF6ObTLezTbhkRERFRTU2NUyWkjkgIgeDgYJSUlPT4Nezx6nsiIiKibmFCarxzfQ+YlBIRERGdgxUrViAwMBAxMTFITU1FYmIiEhMTW20TFRWF8vLybr1uenp6v0q2mZQSERERnYP4+HjExcVh/vz5SEpKQlpaGgC0Skxzc3NhMpm69boJCQnd3qevtE26ewOTUiI7V1QEXHopcPy40ZEQEZG1EhMTkZ7ecjmMvSaXPVFeXo6srN6/EZLd3BKKyFFJKVFSVYujp87iyKmzOFp+FkdOVeN4RQ0qaxpQXdeIM3UNOFPbgOraRjQ0SXi4uSiTqws81flgXw+E+nspk58nwgK8MNjkjX89449161zw9NPAkiVGny0RkX176vOd2HXsdK++5tjB/njy2nHd2sdsNgMA8vLykJOTg8TEREgpUV5e3pysZmZmIjMzE+np6UhMTERSUhIKCgowdepU3H///e1eMzk5GVFRUcjMzERKSkrzMRITExEVFYX8/HykpaW1e669fkJCAnJychAXF4fy8nLk5ORg8eLFiI+Pt/g6+rjy8vJgNpuRlpaGrKwsFBQUIDU1FfHx8c1xnCsmpUTd0NgkcfBkFbYfrcCOo6ex/WgFdh07jarahlbbBfq4IyzAG/5ebhjk54lhHj4Y4OGGAZ5ucHUB6hqaUNfYhNqGJtQ1NKGmvgmlZ2qxoaAMJyprUN8o8fOLV0I2uja/5uuvK5O7h8ShEzUID/Du69MnIqJuMplMSEhIQHJyMgAgKysLpaWlWLx4cXPtaUJCAhITEzF//nxER0cjMDAQV155JSZOnNj8OgUFBSgoKEBKSgrKy8uxYsUKJCUlNSe4SUlJiImJafU8OTkZ6enpza+fmJiIlJQUBAYGIj8/HwAwd+5cxMfHd7rf/Pnzm/dLS0trTmKTkpJ6tayYlBJ1QkqJfcVVWLu/BGv2n0RuYRnO1DUCALzcXTAm3B83RUdgZIgvhgR6I8Lkg4hAb/h69vxPq6lJ4lR1HXbMr8Zf/uiGH1Z7or7WBS7ujfAeVYTA2XtwwXO1GB7sgxnmYFwQFYwZ5mCE+nv11mkTETms7tZo2kpZWRkAtKtFjI+Px7JlyzBixAjExcUhISGheV10dHTzPoWFha2SUrPZjDlz5iA1NRWbNm1qft3c3FxERUU1zycmJqKsrAypqantLqzSXl97vfLy8uZtcnNzLe5nMpma9wsKCkJ5ebnNuiIwKSVqo6q2Ad/uOYHv95Zg7f4SnKisBQCMDPHFzTFDMCEiABOGBGDkIF+4ufZ+t2wXF4FgX09cOsUToyOBNfWAlxdQV+eK2y4ajN8k+2JTYRl+KijFF9uLsHTTYQCAedAAXDE2DFdPCMOEiIB+dcUmEZG90dco6qWmpjY3vc+dO7dVkpeXl4fo6GgUFBRg+PDhrfZLT09Hfn4+UlJSWl1kFBUVhU2bNjXvryWoWi1mXl778YYsJZXW7GfpNVJTU3utxpRJKRGA2oZGfL+3BP/degyrdxejpr4JJh93XDhyIC4ZNRAXjxqEwaa+by4vLgYWLgQSEoD0dKCoyAWThpowaagJ915sRmOTxK5jp/FTQSnW7C/BW2sL8Mb3+YgweePqCWG4akI4Jg8xwcWFCSoRka2sWLGiuZ8lgOam8YyMDABKk72+L2lKSgqioqIwderUVgliVlYWnnvuOSxevBgjRoxotV9sbCzS0tKQnJwMk8nUfLyEhARkZmZi7ty5mDp1KpKSkjB37lwkJibCZDJh8eLFWLFiRXOcZWVlzRcq5eXloaCgAFlZWR3up3UVMJlMKCsrQ3p6OpKSkhAXF9e8fW8RUspeezF7ERsbK3NycvrseNnZ2Zg1a1afHa8/skUZSymx8WAZVuYdxVc7inC6pgFBAzzwywnhuG7yYERHBsLVwZK58uo6ZO4qxlc7jmPt/hLUN0oMCfTGLVOHYl7sUIR00sTPz3HfYDnbHsvY9uytjHfv3o0xY8YYHcY5EUJAn5M52jCjGkvvhRAiV0oZ29W+rCmlfqe6rgH/3XIM7/9YiD3HKzHAwxW/GB+G6yYNxoUjB8LdBk3yfcXk44G5sUMxN3YoKs7WY/XuYqzIPYIXv9mHV7L2I25MKG6bHomLRg5k7SkRkZ3QajK1i4v6Kyal1G/8XFqND34qxLJNh3G6pgFjwv2RcvMEXDcpAt4erl2/gIMJ8HbHTdFDcFP0EBSUVGHppsPIyDmMVTuPIzLIB3dfOBy3TI10ynMnInIk8fHxcMaW6+5iUkpOqagIuOUWYNkyoFJU4p/fHsD/th2DixC4cnwY7rpgOKYOD+w3FwOZB/ni8avHYNEV52HVjuP4YP0hPPX5Lrz67QHcc9EI3HHBMKNDJCKifo5JKTmlZ54B1q6VmHP7SVRN3Qgfd1ckXhKFX80cjrCA/nvrJE83V1w/OQLXT47AxoNlWJJ9AC98vRdvZOfj0giB8bG1GOjraXSYRETUDzEpJafi7Q3U1GjPBHasHgSs/iU8PSUeq+kftaLWmjYiCNNGTMOOoxV4PTsfX2wvwuqU73DfJWYkXmLGgHO41yoREVF3Oe4VHURtlFbVIuHV3Rgw9iiEm3KDe29viQULgMJCJqQdGR8RgNcWRONvF3njsjEh+Ofq/bj0hWx8tOEQGhqbjA6PiIj6CSal5PDqGprw1toCzHoxG//LP4jRkd4QTS7w8gJqawX8/YGwMKOjtH+DfV3w2m3RWPnATAwP9sET/7cDV/5jLVbvLmYHfCKiLsydOxdCiObhRLUb2cfExDTfv1STnp7e7WsaoqKi2o3Q5GyYlJLDklLi2z3FuPKVNfjrF7sxeagJqx66GJHeQVi4UOCnn5Qbzx8/bnSkjiU6MhAZCy/AG7fHoLFJ4tfv5+DOdzai8OQZo0MjIrJb2o3y58yZA0AZ0jM+Ph4ZGRnthhpNSEjo9lCdubm5zfv05g3r7Qk7jZFDOl5Rgz/+Zzuydp/AiIED8PZdsbhsdAiEEFi5smW7114zLkZHJtS7FFw+JgQf/nQIf/9mH654ZQ0evGwkEi6Jgocbf88SEbWVkJCAtLQ0xMXFAQAKCgraJaQ9pSWk2mhMzohJKTkUKSWWbjqMZ7/YjfqmJiy+ajTuvnAEkyQbcXd1wd0XjsDVE8Lx1Oc78eI3+/DZ1mN49sYJiB0eZHR4RETtPfwwsGVL777m5MnAK690uVliYiJiYmIAKM33Wq1pYmIioqKikJ+fj7S0NIv7tV3/0EMPYfTo0cjPz0dMTAwSExMhpWweXjQ1NRXx8fFIS0tDamoqcnNzUVBQgOTk5Fa1qo6E3+TkMA6VnsFtb27A4pXbMS7CH6seugSJl7LWri+E+nthyYIYvH1XLM7UNiL+jfVYvHI7TtfUGx0aEZHdiI6OhtlsRnp6OtLS0jBv3rzm8e6TkpJgMpman2tSU1Ob1wNKf1P9Pjk5Oa2a++Pj45vXmc1mpKSkwGw2w2QywWw2Iy0tzSETUoA1peQAGpskVh2sx39Wr4G7iwuevXECbpk6lMNkGuDyMaGYYQ7GK1n78Pa6g1izrwQvz5+MaSNYa0pEdsKKGk1b0movY2NjYTKZkJubi7KyMqSmplq8UCk/Px9RUVEAlIuZcnNzAQAjRowAgObnnUlOTkZKSgpMJhNSUlJ68Wz6FquYyK4dr6jB7W9twNK9dbgwaiC++cMluG16JBNSAw3wdMMTvxyLFffPhJurwPz09UhZtQd1Dbx9FBFRYmJiq6b7qKgoBAUFISkpqTlZ1dOa7QE0N9VHRUUhLy8PAJof9bSaUK2WNSEhAcuXL0dwcLDNzqsvMCklu5W5qxhX/WMNthwuxz3jPfDWXbEID/A2OixSRUcG4ssHL8b82KF4PTsfNy75AfuLK40Oi4jIUGazGXFxca2a2cvKypCYmIjk5GSYzWZkZWWhvLwc6enpzc32+gQzISEBFRUVmDt3LrKyslptDwBxcXGYO3cuoqOjm487b948JCQk9PHZ9i4235PdqalvxLNf7sa/1x/C2HB//Ou2KTi8M6ffjFPvSAZ4uuH5myfistEheGzldlzzr3V4/OoxuPOCYXy/iKjfyszMbPVcu12UJi4urtX9n9te/GQymfDf//4Xfn5+zcv02+tfLysrC3FxcYiKinLYvqQaQ2pKhRDxQog4IUSShXXRQggphMhXpzR1eYr66Ng/A6hT+4orcf2rP+Df6w/h3otG4P9+MxNRg3yNDou6cMW4MKx6+GLMjArGk5/txO8+2YwztQ1Gh0VE5PSSk5ORmJjo8LWkgAE1pUKIaACQUmYJIcxCiGgppb7DRJCUUui21XoFJwgh4gE45x1jCf/bdgyPZmzDAE9XvHf3VMw6P8TokKgbQvy88PZdU/HGmny8+PVe7DleiTduj8bIEL+udyYioh6x5kIoR2FETel8tCSaBQDi9CullPo7wsZKKbWxue6TUka1WU9OoLFJ4rmvduO3H2/G2MH++PLBi5mQOigXF4EHZo3Eh7+ejlNn6nDdqz/gf9uOGR0WEfUDHA7ZeOf6HhiRlJoAlOmeW7xUTAgRB2C5bpG5oyZ/clynztThV+9uRNr3Bbh9RiQ+uW8GQvy9jA6LztHMkQPxxYMXY3SYH3778WY89flO1Dc2oagIuPRSDv1KRL3Ly8sLpaWlTEwNJKVEaWkpvLx6/h0u+voNVPuIpkkp89TEc46UMtnCdikdLQeQ2bbGVO1rmgAAoaGhMUuXLrXNCVhQVVUFX1/2e+yun0834l+ba3GqRuKOcR64dIh7h9uyjG3PFmXc0CSxbG8dMg81YEyQC8TaiVj1xWBce+0x/P73+3v1WI6Cn2XbYxnbnr2VsRACAwYMgKurq9Gh9BoppcNdMNrY2IgzZ860+3Ewe/bsXCllbAe7NTPi6vtyANqdtk0ASjvYrvk+B2rCWSalXKFu324gWSllOoB0AIiNjZWzZs3qxZA7l52djb48njNYtaMIz67eggBvD2TcHYMpkYGdbs8ytj1blXHcZYCHp8ShupZ/rp99FoHPPouAlxdw9myvH9Ku8bNseyxj22MZ215/LGMjmu+XoSWpNAPIAgAhRPN9DIQQbZPOHG07AFHqc3JAUkq8tbYA93+UhzHh/vj8dxd1mZCS4ztUKPCL62oh3BsBAJ5eEgsWAAcPGhwYERHZjT6vKVWb7WPVpvty3ZX3qwHE6DYtaLNPghCiDEB+m6v1yUE0Nkk8/flOvL/+EK4aH4aX50+Gl7vzNLVQx8LDgRGDPYFGCRe3RtTWuqCkphJhYbwyn4iIFIbcPF9tam+7LEY3X4A2t36ytA85juq6Bjz4yRZk7S7GfRePwOKrxnCo0H6muBi4f6HArXc24Z7HSrB2u0TqqqN45Irz+VkgIiKO6ES2V1JZi1+/vwk7jlbg6evH4c4LhhsdEhlg5Uptzh07s0Lw5Gc7sST7ZxSfrkXKzRPg5spRj4mI+jMmpWRTh0rP4Pa3N+BkZR3S74hF3NhQo0MiO+Du6oK/3TAeYf5eeClzHyrO1uPV26awOwcRUT/GqgmymX3FlZj7xnpU1TRgacIMJqTUihACD14+Cs/cMB6r9xTjznc24nRNvdFhERGRQZiUkk1sO1KOeWnrAQDLEy/ApKGmLvag/uqOGcPwz1umYPPPp3BL2k8oqaw1OiQiIjIAk1LqdRsKSnHbmxvg6+mGFQtnYlQor7Cmzl07aTDeumsqDp48g/g3fsThsmqjQyIioj7GpJR61Xd7T+DOdzYi1N8TKxbORGSwj9EhkYO49LxB+Oi+6SivrsfcN9aj8OQZo0MiIqI+xKSUes2qHUVI+HcORob4YnniBQgL4Bj21D3RkYFYmjADdY1NmJ++HgeZmBIR9RtMSqlXrNpxHL/9eDMmRATgk4QZCPb1NDokclBjwv3xyX0z0NAoMT9tPfJLqowOiYiI+gCTUjpnmbuK8duP8zBhSADev2ca/L3cjQ6JHNz5YX74JGEGmqTErek/4cAJJqZERM6OSSmdk2/3FOOBj3IxbrA/3r9nGvyYkFIvOS/UD5/cNwNNErj1zZ9w4ESl0SEREZENMSmlHvt+XwkWfpCH0WH++Pevp7OGlHrdqFA/LE2YDimBW9I3sMaUiMiJMSmlHlm7vwT3/TsHo0J98cGvpyHAmwkp2cbIED8sTZgBALj9rQ28XRQRkZNiUkrdtqGgFPe+nwPzwAH48NfTYfLxMDokcnIjQ5QfP9V1Dbj97Q04cbrG6JCIiKiXMSmlbtlxtAL3vp+DIYHe+Oje6QgcwISU+saYcH+8d880lFTW4va3N+DUmTqjQyIiol7EpJSsdvDkGfzq3Y3w83LDB7+ezts+UZ+LjgzEW3fGorC0Gr96dyOqahuMDomIiHoJk1KyyvGKGtz+1gY0SeCDe6djsMnb6JCon5o5ciBeuy0aO46dxq/f24Sa+kajQyIiol7ApJS6VF5dhzvf2YDy6jq8f/c0RA3yNTok6ufmjA3FS/MmYWNhGR74KA8NjU1Gh0REROeISSl1qrquAXe/twmFJ6vx5l2xmDAkwOiQiAAA10+OwNPXj8e3e07gj//ZASml0SEREdE5cDM6ALJf9Y1NuP/DPGw9XI4lC2IwM2qg0SERtXLHjGEorqjBq98dQHiANx6KG2V0SERE1ENMSskiKSX+9J8d+H5fCZ6/aQKuHB9mdEhEFi264jwcqziLl7P2IdzkhXmxQ40OiYiIeoBJKVm0JDsfSzcdxm9nj8Qt0yKNDoeoQ0IIPH/TRJRU1mLxyu0I8fPErPNDjA6LiIi6iX1KqZ3/bjmKF77ei+snD8aiK84zOhyiLnm4uWDJgmicH+qHBz7Kw/YjFUaHRERE3cSklJoVFQFTptfj9+/uwbQRQUiNnwghhNFhEVnFz8sd7949FYE+Hrj7vU0cjpSIyMEwKaVmjzxehy2b3FC7aTTS74iBp5ur0SERdUuovxfev2cq6hubcM97m3C6pt7okIiIyEqGJKVCiHghRJwQIqmD9SnqY4K1+1DPeXsDQgAfv+cBSIFj6yMQOMAD3rw/PjmgkSF+eP32aBw8eQa/+3gz72FKROQg+jwpFUJEA4CUMgtAufa8jQQhRD6Agm7sQz20e18jhsaWQLgpQzb6+AALFgAHDxocGFEPzYwaiKeuH4fv95Xgb1/uNjocIiKyghE1pfMBlKvzBQDiLGxzn5QySk1Crd2HekBKiSUbduBUQzXQ6AovL6CmBvD3B8J4FyhyYAumD8PdFw7Huz8U4qMNh4wOh4iIumBEUmoCUKZ7HmxhG3Obpnpr9qEeeOeHQizPOYIRPkG4/36Bn34CFi4Ejh83OjKic/fE1WMw6/xBePK/O/HjgZNGh0NERJ0QfT00nxAiDUCalDJPCBEHYI6UMrmDbVMAZAKY29U+av/TBAAIDQ2NWbp0qU3PQ6+qqgq+vo43HvyOkw34e04tokNd8ZvJnnCx4yvtHbWMHYmzlnF1vcRfN5xFRa3En2Z4I2yAsdd3Oms52xOWse2xjG3Pmcp49uzZuVLK2K62M+Lm+eUAgtR5E4BS/Uo1uSyTUq5Q15m72gcApJTpANIBIDY2Vs6aNcsWsVuUnZ2NvjxebygoqcKDr/2A88P88O+0KXp+AAAgAElEQVT7Z2KAp32Po+CIZexonLmMx0dX44YlPyB9twv+7zcXIsDb3bBYnLmc7QXL2PZYxrbXH8vYiCqDZVASTaiPWQAghDCpy3K0ZQCi1OcW96GeqThbj3vfz4GbqwvevDPW7hNSonMVGeyDN26Pwc9l1Xh46WY0NfVtCxEREXWtz5NSKWUeAKjN8OXacwCrdevnCSHiAeRLKfM62Ye6qbFJ4nefbMbhU9V44/YYDA3yMTokoj4xbUQQnrx2LL7bW4JXsvYZHQ4REbVhSBWZ2tTedllMF+vbLaPu+/s3e7FmXwmeu2kCpo0I6noHIidy+4xh2HakAv/89gDGRQTgF+N4iwkiInvBEZ36ka93HseS7HzcOm0obp0WaXQ4RH1OCIFnbhiPiUMCsGj5Vhw4UWl0SEREpGJS2k/kl1Rh0fKtmDQkAH+5bpzR4RAZxsvdFW/cHgNPNxckfJCLSg5FSkRkF5iU9gNnahuw8INceLi54PXbOaY90WCTN15bEI1DpdX4w/KtvPCJiMgOMCl1clJKJK3YhvySKrx66xQMNnFAeyIAmGEOxh9/OQaZu4rx6ncHjA6HiKjfY1Lq5N5aexBfbC9C8pWjMXPkQKPDIbIrv5o5HDdOicDLWfuwdn+J0eEQEfVrTEqd2Pr8Ujy/ag+unhCGhEvMXe9A1M8IIfC3G8djVIgvHlq6BUUVZ40OiYio32JS6qROVNbgd59sxvBgH6TGT4Kw4yFEiYzk4+GGJQtiUFvfiN9+vBn1jU1Gh0RE1C8xKXVCjU0SD32yBVW19ViyIAa+HLGJqFMjQ3zx3M0TkXvoFFJX7TE6HCKifolJqRP6x+r9WF9QimeuH4/zw/yMDofIIVw3aTDuvGAY3lx7EF/vPG50OERE/Q6TUiezdn8J/vXtfsTHDMHc2KFGh0PkUJ745RhMGhKARzK24lDpGaPDISLqV5iUOpHi0zV4eOkWjArxxTPXjzc6HCKH4+nmildvi4aLEHjgozzU1DcaHRIRUb/BpNRJNDQ24XefbEZ1XSOWLIiGtwdvkE/UE0ODfPDy/EnYeew0/vbFbqPDISLqN5iUOomXs/Zh48Ey/O3G8RgZwn6kROfistGhSLjEjA9+OoRVO4qMDoeIqF9gUuoE1u4vwWvf5WN+7FDcFD3E6HCInMIjV5yPSUMCkLRiG46cqjY6HCIip8ek1MGdrKrF75dtxagQX/zlunFGh0PkNDzcXPCvW6MhJfDgJ7x/KRGRrTEpdWDauPana+rxr9umsB8pUS+LDPbBszdNQN7P5Xgla5/R4RAROTUmpQ7svR8L8e2eE3ji6jEYHeZvdDhETunaSYNxy9ShWJKdj3X7TxodDhGR02JS6qB2F53Gc1/uweWjQ3DnBcOMDofIqT157ThEDfLFw8u2oKSy1uhwiIicEpNSB3S2rhG/+2QzTD7uSI2fyHHtiWzM28MVr942BZU19fjD8i1oapJGh0RE5HSYlDqgZ77YhQMnqvDSvMkI9vU0OhyifmF0mD/+dM1YrN1/Eu/+WGh0OERETodJqYNZteM4Pt7wMxIvMeOiUQONDoeoX1kwPRJxY0KRsmoP1mytxKWXAsePGx0VEZFzYFLqQIoqzuKxldswcUgAFl1xvtHhEPU7Qgik3DwB/l7uWPBAJdatk3j6aaOjIiJyDm5GB0DWaWySeHjpFtQ1NOEft0yBhxt/TxAZYcggT9TUxDU/f/11ZfLyAs6eNTAwIiIHx8zGQbzxfT42HCzDU9eNw4iBA4wOh6jfKigAbrsNcPNQbqbv6SWxYAFw8KDBgREROThDklIhRLwQIk4IkdTB+gR1StEtS9HW9VWc9iLv51N4KXMfrp00GPExHEaUyEjh4YC/P9DUIODi1ojaWsDDuxFhYUZHRkTk2Po8KRVCRAOAlDILQLn2XLc+DkCWlDIdgFl9DgAJQoh8AAV9GrDBztQ24OGlWxDm74W/3Tiet38isgPFxcDChQLLv6yG/5RD+G7zaUjJ20QREZ0LI/qUzgeQqc4XAIgDkKdbb1andHW9WV1+n5RyRV8FaS/++sVuHD5VjWUJF8Dfy93ocIgIwMqV2pwfSj1P4Nkvf8TynAmYPzXSyLCIiByaEc33JgBluufB+pVSynS1lhQAogHkqPPmzpr8ndHq3cX4ZOPPSLjEjGkjgowOh4gsuPciM2ZGBeOpz3fh4MkzRodDROSwRF83OQkh0gCkSSnz1Kb5OVLKZAvbRQOY33ad2rc0U23+1y9PAJAAAKGhoTFLly612Tm0VVVVBV9f3159zdN1En9cdxYBngJ/vsAL7i79u9neFmVMrbGMe66spgl/+uEsQn1c8Ph0L7h18vfKcrY9lrHtsYxtz5nKePbs2blSytiutjOi+b4cgFbtZwJQ2sF2cVpCqiacZWrzfSlamvSbqbWr6QAQGxsrZ82a1cthdyw7Oxu9eTwpJRZ+mIuaxhosu+dCjAn377XXdlS9XcbUHsv43HgOLsJvPs7DtsYI/OGy8zrcjuVseyxj22MZ215/LGMjmu+XoSWpNAPIAgAhhEnbQAiRIKVMVefjoDThazWjUWhp0ndKn+Ydxdc7i7HoivOYkBI5iF9ODMfN0UPw6rf7kXuorOsdiIiolT5PSqWUeUBzslmuPQewWrc8RQiRL4Q4pdtnnhAiHkC+bh+nc+RUNf7y2U5MGxGEey9uVyFMRHbsL9eNxWCTNxYt34rqugajwyEiciiGjOiku5BJvyxGfcwCEGjNPs6mqUli0fKtAIC/z50E137ej5TI0fh5uePFuZNw65s/4fmv9uDp68cbHRIRkcPgiE525O11B7HhYBn+fO1YDA3yMTocIuqBGeZg3HPhCPx7/SGs23/S6HCIiBwGk1I7sfd4JV74ei+uGBuKuRy1icihPfqL8xE1aAAeXbEVFWfrjQ6HiMghMCm1A7UNjXh42Rb4e7vhuZsmcNQmIgfn5e6Kl+ZNxonKWjz1+U6jwyEicghMSu3AK1n7sbvoNJ6/aSKCfT2NDoeIesGkoSb8ZlYUVuYdxdc7jxsdDhGR3WNSarDcQ6eQ9n0+bpk6FHFjQ40Oh4h60W8vG4Vxg/3x+MrtOFlVa3Q4RER2jUmpgc7WNeKRjK0ID/DGH68Za3Q4RNTLPNxc8NK8yaisacAT/7cdfT2CHhGRI2FSaqAXv9mLgyfP4IX4ifD1NOTuXERkY+eH+WHRFefh653F+L/NR40Oh4jIblmdlAoh7lWnyUIIDjN0jjYVluGdHw7ijhnDMHPkQKPDISIbuvdiM6YOD8STn+1E6dkmo8MhIrJLViWlQog3AIwEECOl3AJgsU2jcnLVdQ14NGMrhgR647GrRhsdDhHZmKuLwItzJ6GxSeKdHbVsxicissDamtIDUsrHAOSqz02dbUydS121F4Wl1Ui9eRIGsNmeqF8YFjwAj189BjtLm/DhT4eMDoeIyO5Ym5SOFEK8DmCO+hhkw5ic2k8FpXjvx0L8auZwXBAVbHQ4RNSHFkyPxPiBrnj2yz34ubTa6HCIiOyKVUmplHIhgDwApwAUSCnn2zQqJ3WmtgFJK7ZhWLAPkq483+hwiKiPCSFw9zgPuLkIPLpiK5qa2IxPRKSx+kInKeWbanKaZsN4nFrKqj04fKoaL8RPgo8Hm+2J+qNgbxf88Zox2HCwDB+wGZ+IqJm1Fzp9rV55vwzAm0KIR2wcl+MoKsLkhx4Cjnc+YsuPB07i3+sP4e6ZIzBtBHs/EPVn82KH4tLzBuH5r9iMT0SksbamNAtABoA4temeg7NrHnkEAdu3A4sWAQcPAocOAYcPA0ePAkVFQHExqo4U4a//XosJPk14dOZgoK4O4NW3RP2WEALP3zyBzfhE1LukBGprgTNngNOngbIyoKREqTg7ckTJUfLzgRMnjI7Uou60IT8GIEMIMRyA2SbROBJvb6CmBoCaoX/8sTJZ4AvgS+3Jk7oVnp6dT97ewIABgK9vy9TZc5NJmQIDleWim78dioqAW24Bli0DwsK6ty8RdUt4gDf+dM1YJH26DR/8dAh3zRxudEhEZI1z+a6UEqiuBk6dAioqgKoqZaqsbPcYtXs38NFHyvMzZ5Sco6ZGSTq1+bbPa60czjgxEXjjje6fu41Zm5SmQ6kl/VQI8SiAfBvG5BgKCoBHHgFWrFBqPj08gOhoYP58wM8PaGoCmppw4HgF3v/hIC4yB+EXY0KA+nrlQ2Np0j5Q+udHj7Z8aLUPZpMVN992dW1JULVkVf88OBgYNEiZBg5UHp97Dli3Dnj6aWDJEtuXIVE/Nzd2CL7cUYTnv9qDWecPwrDgAUaHRERdeeYZ5bvyiSeA5GTg5EklySwrUx7185aW1dVZdZhwb28gIEDJKXx8lIoqLy8gKEipuPLyapn0zz08AHd3JQ9wc7P8eL59XmxtVVIqpawA8Kk6klM6gPtsGpUjCA8H/P2BhgY0enjAtaEBmDIFePjh5k0qa+px58tr4PWLaXjiwYsBd9dzP66USrLaNlGtrATKy1tPp061fn7kSMvyzn5Nvf66Mrm4AHPntk5cw8KUcw8PV+a9vM79nIj6KSEEnrtpAq54aQ0eXbENS++bARcX9o4iMkRtrdLUfeIEUFysPOqnDz9sXSn0zjvKZIm/v1IJFBSkPI4d2zKvLff3VxJOPz+ltVP/6OODdWvWYNasWX1y6vbCqqRUHdFpHoBSABUARgB40YZxOYbiYmDhQuRNmYKpmzcrVfo6z365G8dP12DF/TPh1RsJKaA0yXt7K9OgQT17Da35oKREmfbtA159FcjNVWpyXV1bks68vJZfgZYEBrYkqZ1Nfn49P2ciJ6Zvxv/3+kL86sIRRodE5Fzq65U+lceOKdPRoy3z+qmj7zkvLyA0FJgwQfnOLC4GGhuV2sipU4Hf/AYYObIl4TSZlBpJ6jZrS80spWy+ZFwIcbmN4nEsK1cCAM5kZwP33ttq1ff7SvDJxsNYeGkUoiMDDQiuE0IofU4HDACGD1f+qNatAzZuVP746uqAa69t3YRfXw+Ulip/2EVFlqd165RHS7Ww/v7AkCHA0KHKpJ/Xnvv69lkRENkTrRk/ZdVezB4dwmZ8ImudPatcXPzzzy2PR4+2TjxLStpfXOzmplSYDB4MnHceMHu2kniGhgIhIa0nX9+WazTuvx9IT2/5rpw0Cbjttr4/bydlbVKaK4SYJKXcqj4PsFVAzqDibD2SV2zDqBBfPBw3yuhwrKPW+iIhQfmDa1PrC3d3peY0LAyYPLnj15FS6SLQNmE9ckT5h3HkCLB1q+VbaJlMHSat3seOKd0WrO0uwIu2yIE0N+O/zGZ8clI9+Z/c2Kh8V2jJpj7x1OZLStrvFxICREQo07RpSuKpnyIilC5pLlbfqr1FV9+VdE6sTUqTASQLIU5Budg8AEAvtUc7n7/+bxdKqmqRdkdM7zXb25pa6wsAeO21nr+OEC1NGGPHdrxdXZ3yS1ZLVA8fbj1t2tTqn810ALjjDuWX7fDhlqfIyJakVeuIzou2yEE0N+Ov2Ib31xfibjbjkzOx9D+5sVH5HigoaJkKC1sSziNHgIaG1q/j56f8r4+MBGJjW+aHDlUeIyKUi35spbe+K8kia5PSRCnlm9oTIcTNNorH4X235wQyco/gN7OjMGmoyehw7JeHBzBihDJ1pKamOWHd/c03GOPjo/zDKiwENmwAMjLa/8NqS7toy9NTqcHlhVlkx+bGDMFX24uQsmoPZp8fguED2YxPDs7Lq3WXLu1/shBKE3p9fcs6V1ellWzYMODCC9snnJGRytXo5LSsvfr+TSHEvQBiAORIKd+2bViOqaK6Ho+t3IbzQ/3w4OUO0mxvz7y8lM7jI0eiWAiMaXsVYmOj0l9IS1QLC4Fdu4DvvlOulNT3IaqtVS4O09e0RkUBZrMyRUUpzTo9ac4h6iVKM/5EzHn5eyR9ymZ8cgANDUrlgb62Uz9ZusYgMBC46CKlNU37H2w2K8mnu3vfnwPZje5cfQ8o9yedKoSIlVLeb7uwHNNT/9uJk1V1eOvOqfB0c5Bme0fm6trS7/Tii1uWax3RPT2Vf4jXXQfcfHPr5HX9emD5ciWx1Wi1t22TVbNZWT6AtVZke2EBXvjzNWPxKJvxyV6Ul7dLNifm5ipXqx861LrFys1Nqek0m4H4eOUxK0uZPDyUmtFbbmG3KrLI2ub7fCnlC9oT9Qb6PSaEiAdQDiBaSplqzfqu9jFa1q5irMw7igcvG4kJQ9i8YChLHdHvuKP9dvX1St+lggJl2DX9P91165Qh2vTCwtonq9p8WFj3R9Ai6kB8zBB8yWZ86isNDUofTks1nfn57W+VFBwMt0GDlD6d8+a1ru0cMqT97ZB++kmpLODFQdQFa5PSKCHE6wByoTTh95gQIhoApJRZQgizECJaSpnX2XptXUf7GK2qTuKp/9uO0WF++O1lbLY3nLUd0d3dlYQyKgqYM6f1OimV0TfaJqz5+cCaNcrQb/ruAd7eHdeyDh+urCeyUqtm/BXbsDSBzfh0jk6d6riJ/dCh1q1G7u7K/y2zWblloD7pHDECCAhAXna29Td258VBZCVr+5QuFELcByAWQK7+oqcemA8gU50vABAHIK+L9cFd7GOYoiLgngcmwefqPLz32CR4uLFPolMQQhmKNThY+afcVm2t8o9cn6xq899+q4yypRcR0XEt66BBndey8vZW/ZK+Gf+9Hwtxz0Vsxu93uvO3r2/5sTSVl7feftAg5X/Q9OnArbe2TjwjIpTuUUR9rDtDDmRC6VNacI7HNAEo0z0PtmJ9V/tACJEAIAEAQkNDkZ2dfY5hWufxZ6NQkj8EE7adh5J9m5G9r08O2+9UVVX12XvaLV5eSmd9/e2vpIR7eTm8i4rgdewYvNXJq6gI3l98Ac+TJ1u9RKOXF84OHoya8HCcHTwYZ8PDUTN4sLIsNBQjX3sNg9euxbHEROz//e9tdip2W8ZOpjvlPFBKTBrkiue/3AWfioMIG8AfvdZwls/yqJdfbvnbf/hhuJ0+3fJ/pahI+Z+i/m/xOnECQjcEZpO7O2rCwpT/I7NmtfxfCQ9HTXg4Gn18LB9US2K74CxlbM/6YxkL2XaUA0sbKX1IF0NJSEcAeFZK+fceHVCINABpUso8IUQcgDlSyuTO1kNJSjvcp63Y2FiZk5PTk/Cs5u2t3LGoLS8vZYAJ6l3Z3Wkqsnc1NcrFVm27BWjzXX2A3N2VPq9ms1KT20t9WZ2qjO1Yd8v5eEUN5rz8PUaH+WFZwgVsxreCw36W6+qUFpjx45X5roSGtq7h1E82vpuIw5axA3GmMhZC5EopY7vaztqa0qlthhld3uPIlIuVtNcyASi1cn1n+/S5ggLgkUeAT1dK1NYI+PgAN94IvPii0ZGR3fPyAkaPVqa2pFQu1MrPB/LylIsCdu9u3d+rvl5pcgOUG0nruwPouwdERipXu5JDCwvwwpPXjsMjGVvx7o+F+DWb8R2XlMoIRQcPtp60H6SHD7cfDhNQksuRI4EFC5QR9bS+6hyamZyM1Vffa8OMCiEmA9gIAEKIe6WUb3XzmMug9E0FADOALPW1TFLK8o7Wd7DMMOHhynDu9XUCHh6NqKlxhb8/u/zRORKiZTjXCy9U7ru6a1fLOMv33AM8/HD72tVdu4Avvmh9T0AXFyUxtZSwms1AUFDHcZBduTk6Al9uL8ILX+/BZaNDMIJX49uviorWyaY++SwsbN8Sot3V45JLWv+tpqcDH3+s/LCsqwMuvxz4858NOSWivtKdYUaThBDlUIYZhRDicSjDjXYrKVWb4GPVZvhy3VX0qwHEdLS+g30Mpd15aMqUPGzePJV3uaDeZ+n2VuPGKVNbTU3Kekt3DPjsM2VAAT2TqeULcPhwRNTVAZWVSg3MsGHKry6yC8rV+BMw56XvkbRiK5vxjaS/yNFSjWfb2yf5+yt/Y6NHA1ddpVy9rl3F3tmdOV5+mWOsk01U1TbA17M7lxT1nR4NM6rp6XCjUsp0C8tiuljfbpnRtLtcZGefwb33GhsLOanu3ErFxUW5ajYiovVgApqqKuWLs23Cum0b8PnnGFVbC/zzny3bBwYqyamWpOrnhw9X1ne3PyvvJNBjof5KM/4iNuPbVlWVchX7zz8ryac2X1io/P0cO9a6id3DQ/l7GDECmDatZfhkberJ3wnA2yiRTdQ1NCH+9R9x0ciB+OM1Y7veoY9ZPcyoNi+E8JdSnlaXf2qrwIiol/n6AhMmKFNbTU348T//wcyICOWLuLCw5XH/fmU0lqqq9q9nKWmNjFRuoB0W1v4m2s88o1yk9fTTHNGlB26KjsAXbMbvXFERJj/0EPD11+1/+DQ1KS0GbRNObf7QIeX+xHr68djj4lqSTa22MzycwxOTw/jXt/ux53glHv3F+UaHYpG1w4x+DSADypXwEEJsklLykh4iZ+HigrqgIOUCKu0iKj1tMIFDh1onrdr8jz+2b7Z0cVG+sIcMATZtUhICzeuvKxNvV9Et+mb8RzK2YnniBXBlM76isVHp7vLggwjYvh2YO1dpMTh6VBmb/eeflQuJ2o7F7ufX8qNqxgzlR9WwYS2P4eG8Zyc5hW1HyrEkOx83Rw/B5WNCjQ7HImub77OgJKUpUsrgcx1mlIgcjH4wgehoy9ucPt1S46QlAtpkNivJq36MbEC5PVZoqJK46qfBg5VartBQ5XHQICYGqlB/L/zlunH4w/KteGfdQdx3idnokGxLSuUHT3GxcuX60aPtpyNHlEeVAJQa+XXrlAUXXADExAA33aQkm/rE02Qy5LSI+lJtQyMeydiKgb4e+PO19tdsr+lOT9fHAGQIIYZDuQKeiKiFv3/H3QMAZezr9HTlPqt1dcCllwKzZ7ckFYWFShLRtvkUUGpdBw1quTOBlqy2nQYNUvrw9UUCa2D/2BunROCrHcfxwjd7MXt0CEaGONitgaRUrlI/flxJNrWEU/+on6+vb/8a/v4tfajj4oCAAKXGfvt2pTbU21u5T9/f/87+y9Tv/SNrP/YVV+HdX01FgLe70eF0yNqkNB1AnJTyU7WW9FxHdSKi/sbSnQQs3eKmulpJRjqbdu1SXs/SDcaFUBLT4GBg4MCWGt7O5gMDAU/P7p2Pgf1jhRD4243jccXLa7AoYys+XXgB3FzPoV/juSTY9fXKD4nS0pap7XNLyyy9d66uQEhIyw+PceNa5rVJS0T9/Nrvf//9QF4eGj084FpbqySqTEipn9t6uBxvfJ+PebFDMHt0iNHhdMraC50qhBBBQoh7oTTl59s2LCJyOtZeTezj03Krqs5IqYznrSWqRUXAyZPKpCU+J08qtbBbtijPO+u/6ump1L4FBLRM+ufa/OOPt6650/rHenoCe/cq8Q8YoPSXteEFMCF+Xnj6+vF48JPNSF9bgAdmjex6p6YmpctEdbVSFtrj008Da9cq98G96y6lK4Y1U0WFchuxjri7tyT/wcHAqFFKv82goJbabi3ZDAtTlp9Lmak/fPKmTMHUzZt5GyXq92rqG7EoYytC/b3s8mr7tqy90OkNKCMtBUgp3xJCPAdl2FEiImNoNaKBgcCYMdbtU13dOmHVHsvLlQRLS7S06cSJlvnKSsuj7Whqa5W7D+h5eSm3DHJ3b36c3tCgJLfu7q2Ww929JSHT30JIm2/72NiIaxsaMOboKVR9eBZnB3rDG01KwtzQoDxq87W1SvJpaWxkva++UiY9Pz8lIdeScn9/pd+vtiwoqCXp1M8HByvJeS8Ng2sV9YfPmexs8D59RMArWftx4EQV3r9nGvy97LfZXmNt8/0BKeWLak0poAz1SUTkWHx8lGno0O7v29Sk3Bbr9GkgKQlYulRJJOvrgV/8QqlhrK5uP9XVtSSIdXU4feQIvIOC2i3H2bNK0qtPfLV5S4+urhDu7hge4ofcBoEd9R6IiRoEFy3JdXNrefT0VPpY+vi0fqytVZrsN25U5j09lf6ZTz+tDGvp68vbHRE5qLyfTyF9TT5umToUl543yOhwrGJtUjpSCPE6gCAhRAyAYBvGRERkf1xcWmoHa2qU/ov6/rG33GLVy+zOzkborFm9FpY7gFPbi3D/R3lYNOc8/O7yUd17gR07gB9+aBnKNjKy4zssEJFDqKlXrrYP8/fCE7+0siXJDljbp3ShEOI+ADEA8qWU99s2LCIiO2Zno+1cNSEc100ajH9+ux+XjwnF2MHdGCLW0gVoROTQXsrch4KSM/jw19Ph5wDN9ppO22WEEJPVW0BBSvmmlHIhgINCCA7FQkRkR566bhwCvD2wKGMr6hqaut5Bs3KlklhPmqQ86hNuInI4uYfK8ObaAtw2PRIXjRpodDjd0mFSKoR4HkAegHwhhL+aoL4OIAXA/L4KkIiIuhY4wAPP3TQBu4tO49XvDhgdDhEZoKa+EY9mbMPgAG88frXjNNtrOqspNUspXQCMAvAWgFQo9ydNlFKyTykRkZ2ZMzYUN0VH4LXvDmD7kQqjwyGiPpayag8KTp7BC/ET4evZnfGR7ENnSelGAJBSFqiPV0gpX5BSrhZCXNYn0RERUbc8ec04DPT1wKKMLahtaDQ6HCLqIz/mn8S7PxTirguGYeZIx2q213SWRs8XLfeXCxBCPKJfB2CqzaIiIqIeCfBxx/M3T8Td727CP7L2I+nK0UaHREQ2VllTj0cztmHEwAF47CrHa7bXdJaURgGYps5X6OYBoIuhVoiIyCizzw/B/NiheOP7fFwxLgyTh/LW0kTO7Jn/7UJRxVmsuH8mvD1cjQ6nxzpLSpOllG9aWiGEuNlG8RARUS944poxWLu/BIuWb8EXD14ML3fH/aIioo5l7SrG8pwjeGBWFKIjA40O55x02Ke0o4RUXfepbcIhIqLe4O/ljpT4icgvOYO/f7PX6HCIyAbKztThsZXbMTrMDw/FdXPgDDvE8eOIiAtjnjMAACAASURBVJzUxaMGYcH0SLy17iA2FJQaHQ4R9SIpJf70nx2oOFuHl+dPhqeb47eGMCklInJij189BpFBPvjD8q2orKk3Ohwi6iWfbT2GL7YX4eG48zAmvBujuNkxJqVERE5sgKcbXpo3GUUVZ/H057uMDoeIekHx6Rr8+b87MSXShMRLnOfacyalREROLmZYIB6YNRIZuUfw9c7jRodDROdASomkFdtQ29CIl+ZNhpur86RyznMmRETUoQcvH4Vxg/2xeOV2lFTWGh0OEfXQJxsP4/t9JVh81RiMGDjA6HB6FZNSIqJ+wMPNBa/Mn4yq2gYsXrkNUkqjQyKibvq5tBp//WIXLhwZjDtmDDM6nF7HpJSIqJ8YFeqH5CtHI2v3CSzbdNjocIioGxqbJBZlbIGrEHghfhJcXETXOzkYQ5JSIUS8ECJOCJHUwfoEdUrRLUvR1vVVnEREzubumcMxMyoYz/xvF34urTY6HCKy0uvZB7Cp8BSevmEcBpu8jQ7HJvo8KRVCRAOAlDILQLn2XLc+DkCWlDIdgFl9DgAJQoh8AAV9GjARkRNxcRF4Ye4kuAiBPyzfgsYmNuMT2buth8vxStZ+XDtpMG6YHGF0ODZjRE3pfADl6nwBgLg26826ZQXqcwC4T0oZpSazRETUQxEmbzx9wzjkHDqFtDX5RodDRJ04U9uAh5dtQYifJ/56w3gI4XzN9hrR153dhRBpANKklHlqLegcKWVyB9tmAkhWt00CkAcgWkqZamHbBAAJABAaGhqzdOlS251EG1VVVfD19e2z4/VHLGPbYxn3DXspZyklXttSi80nGvHg+f545+UJePLJXQgKqjM6tHNmL2XszFjGtqeV8bs7arHmSAOSp3lhdJBjjto0e/bsXCllbFfbufVFMD2hNuvnSSnzAEBLRIUQc4QQcW1rTNXm/nQAiI2NlbNmzeqzWLOzs9GXx+uPWMa2xzLuG/ZUzpOn1eGKV9bgxTejcGxHALKyZmLJEqOjOnf2VMbOimVse9nZ2agdNBrfH8nFwkujsPCq0UaHZHM2SUo7uBipQOtHCiBIXWYC0NGAzHFaDar6emVSyhXq9s4zfAERkUEGD/RATU1LD6rXX1cmLy/g7FkDAyMilNc04alPt2F8hD/+MOc8o8PpEzZJStVay44sA6BV4ZoBZAGAEMIkpSxX5xN0NaNxAHLQcoFTFIA0W8RNRNSfFBQAjzwCLP+0CQ21LvD0koi/WeDFF42OjKh/a2qSeGtHHc7WS7wyfwo83PrHHTz7/Cy15ng12SzXngNYrVueIoTIF0Kc0u0zTwgRDyBftw8REfVQeDjg7w801Qu4uDWithZw92pAWJjRkRH1b++vL8SOk4144pdjMTKk//TdNaRPqaWaVClljPqYBSDQmn2IiOjcFBcDCxcK/OLmGtyZdBKr8/zQ1BTolDfmJnIEe49X4rmv9mDSIFfcPj3S6HD6lN1e6ERERLa3cqU2NwCvvnoSf/zPery9bgzuu4Rd94n6Wk19Ix5auhn+Xm749Xg3p779kyX9o5MCERF1acH0SFwxNhSpX+/BjqMVRodD1O+88PVe7DleiRfiJ8Hfs38lpACTUiIiUgkhkHLzRAQP8MSDn2zGmdoGo0Mi6je+31eCt9cdxB0zhmH26BCjwzEEk1IiImoWOMADL82fhIOlZ/DU5zuNDoeoXzhxugZ/WLYF54X64vGrxxgdjmGYlBIRUSszowbigVlRWJ5zBP/bdszocIicWlOTxO+Xb8GZuga8els0vD0cc9Sm3sCklIiI2nk47jxMHmrC4pXbceRUtdHhEDmt17/Pxw8HSvGXa8fhvFA/o8MxFJNSIiJqx93VBf+8ZQqkBB5eugUNjU1Gh0TkdHIPleGlzH24ZmI45k8danQ4hmNSSkREFkUG++CvN4xHzqFT+Ne3B4wOh8ipVFTX48FPtmCwyQvP3jSh393+yRImpURE1KEbpkTgpugI/PPb/fjhwEmjwyFyClJKPLZyG4pP1+Bft0bD38vd6JDsApNSIiLq1F9vGI+oQb54aOlmnDhdY3Q4RA7vww0/46sdx5F05fmYPNRkdDh2g0kpERF1ysfDDUsWRONMbSMeXLqZ/UuJzsH2IxV45vNduPS8Qbj3Io6cpseklIiIunReqB+euWE8fioowz9W7zc6HCKHVFFdjwc+zkWwrwdenj8ZLi7sR6rHpJSIiKwSHzMEc2OG4NXvDmDNvhKjwyFyKFJKLMrYiqLyGry2IBpBAzyMDsnuMCklIiKrPX39eIwK8cXDy7bgeAX7lxJZK31NAbJ2F+Pxq8cgOjLQ6HDsEpNSIiKymreHK5YsiEZNfSMe/IT9S4mssfFgGVK/3ourxofh7guHGx2O3WJSSkRE3TIyxA9/u3E8NhYqX7RE1LGSylr89uM8RAb5IDV+Iu9H2gkmpURE1G03ThmCO2YMQ/qaAnyxrcjocIjsUmOTxENLN6PibD2WLIiGH+9H2ikmpURE1CN/umYsoiNNeHTFVuwvrjQ6HCK78/dv9uLH/FI8c8N4jAn3Nzocu8eklIiIesTDzQVLFsTAx8MViR/korKm3uiQiOzGV9uLsCQ7H7dOG4p5sRzX3hpMSomIqMfCArzw6m3ROFRWjUcytkJKaXRIRIbbV1yJRf/f3p3HR1Xeexz/PJnsQAgJJIRFMGETBDQJAnrVoLEWr+DS4FqXVgmgttZqsbavttalLWjvtd4CgtpWa5VNab22thVuA0JFCJGloghJBKJsSQyQhKzz3D9yAiMN+8ycSeb7fr3yYubMnMwvP48n3zxneRZt4Ly+iTw6cZjb5bQbCqUiInJGxqQn88j4Ifztwz3MWV7sdjkirtp/qJEpv19HfHQkz309i5hIj9sltRsKpSIicsbu+o+zuXpEGk//bQsrt5a7XY6IK7xeywML1rOzspY5X8+kZ9dYt0tqVxRKRUTkjBljmJk3goEpXbjvtSJ2VNS6XZJI0D2zbCv/9/FefjJhKKP6J7ldTrujUCoiIn4RHx3JvNuzsBbufnmtLnySsPL3D3fz7LKtTMrqw9fH9HO7nHbJlVBqjMkzxuQaY6Yf4/UZzr/5J7uOiIi4r19yJ+bcmknxvhq+M389zV5d+CQd35bdB/nuwg2M6NOVx689VzfIP01BD6XGmEwAa+1SoKr1+VHyjTHFQMkprCMiIiHgwgHd+cmEoSz7eC9PacYn6eAqquu566W1xEV7mHtbFrFRurDpdLkxUnojUOU8LgFy23jPZGtthhNCT3YdEREJEbeN6ccto8/iueXFLPmgzO1yRAKivqmZqa+sY9/Bep6/PZu0rnFul9SuRbrwmYlApc/z5Dbek26MyQUyrbUzT2Yd51B/PkBqaioFBQV+K/hEqqurg/p54Ug9Djz1ODjCqc+XdbWs6xbB9xZtoHL7FjISgzOCFE49dot6DNZaXtjUwNrPm5g2Moaq4vUU+PGOaOHYYzdC6Qk5QRRjzBVOOD2ZdeYB8wCys7NtTk5O4Ao8SkFBAcH8vHCkHgeeehwc4dbnzNENXDNrJXM/9PLmfWOCcouccOuxG9RjeG55Mas+/5jv5A7kO7mD/P79w7HHATl8b4zJb+OrNVxWAa33SUgEKtpYN895WgGkn2gdEREJTUmdonnh9lHU1Dfxzd+tpbq+ye2SRM7Irl0wIruBJxeXcvWINO6/fKDbJXUYARkpdUYtj2UBkO08TgeWAhhjEq21VUAhzgVOQAYw11n2b+uIiEjoG9yzC7NuzeSulwq59w9FvHhHNpEe3ZFQ2qcHvl/PpqJo+scN5en/StWV9n4U9L2CtbYIwBk5rWp9Dizzef0GZ7S02FpbdJx1RESkHcgZnMIT157L8k/28aM/fYi1ulWUtC9xcWAMLHg5Bqzh05W9iIv2EKdrm/zGlXNK2xpJtdZmneD1442+iohIiLv5grPYWVnL7IJizkqKZ1pOhtsliZy09R82kjOpkj0bu2ObPMTHw3XXwdNPu11ZxxGSFzqJiEjH9NBXBrPzi0PM+OvH9OkWx4SRvdwuSeSE6pua+fE7hdTaXtAcQWws1NVBQgL07Ol2dR2HTuoREZGgiYgwPD1pBBf0T+LBhRtY+2nliVcScZHXa3lw4QbeL61kaLcUpk0zrF4NU6fC7t1uV9exKJSKiEhQxUS2zHzTp1sck18uZOueg26XJHJMP3/7I97auItHxg/hvWVxzJoFI0fCrFnwxhtuV9exKJSKiEjQdesUze++cQFRnghue3ENZV/Uul2SyL/5zcpSnn+3lDvG9iP/knS3y+nwFEpFRMQVZyXH8/I3L6C2oYnbX1xDeXW92yWJHPan9Z/x+J83c+WwVH48YZhu/RQECqUiIuKac9IS+M2do/h8/yHu/O0aDtY1ul2SCMs+2sODCzdwQf8kfnXT+XgiFEiDQaFURERcld0/iTm3ZvHxroNMfrmQusZmt0uSMPbP4nKm/aGIYb0SeOGObGKjPG6XFDYUSkVExHXjhqTwyxtG8n5pJd9+7QOamr1ulyRh6IMdXzD5pUL6J8fzu29cQJfYKLdLCisKpSIiEhKuOa83j04Yxt8372H66xvxejXrkwTPR7sOcOdv15LcOYZX7hpNt07RbpcUdnTzfBERCRl3XNifA4ca+eU7nxAZYfjF9SOI0Pl8EmCl5TXc9uIa4qI8/OHu0aQkxLpdUlhSKBURkZDyrcsH0ui1PLtsK54Iw5PXDlcwlYDZUVHLrc+vptnrZX7+WPomxbtdUthSKBURkZDzQO5AvF7Lr/+xDU+E4fFrztUtecTvtlfUcNO81RxqbOaVu0YzIKWL2yWFNYVSEREJOcYYHvzKIJq8lueWF+Mxhkcn6l6R4j+flrcE0vqmZl69ewxDeyW4XVLYUygVEZGQZIzh4a8Oxmst81aUEBFh+PHVQxVM5YyVltdw87zVNDR7eXXyGM5JUyANBQqlIiISsowxPDJ+CE3Nlt+sKqWp2fLTicN0jqmctpJ91dz8/Goamy2vTh7NkJ4KpKFCoVREREKaMYYfXX0OUR7D3BUl1NQ3MTNvBJEe3dVQTs22vdXc8vxqmr2W1yaPYXBPnUMaShRKRUQk5Blj+P74ISTERfHU37ZQXd/E/9xyPjGRmm1HTs6GnVXc+ds1eCIMryqQhiT9mSkiIu2CMYZ7xw3g0QlD+fvmPdz9UiG1DU1ulyXtwKpt5dzy/Go6xUSyeOqFCqQhSqFURETalTsvOpunJ41k1bZybntxDfsPNbpdkoSwtzft4hu/XUufbvG8Pu1C+nfv5HZJcgwKpSIi0u7kZfVh1i2ZbCyr4qZ5q9m9v87tkiQEvbZmB/e+WsS5vRNYMGUMqZqpKaQplIqISLs0fngaL94xih0VNVw3exUf7z7Arl1w//3nsXu329WJm6y1zC7YxiNvbOLigT145e7RJMZrLvtQp1AqIiLt1iWDerBw6li81pI35z2mPXiITZu68thjblcmbmls9vKDJZuY+dctTBzZi+dvzyY+Wtd1twf6ryQiIu3asF5d2fDY5dTXGz50ls2Z0/IVGwuHDrlangTR/tpG7nl1Hau2VXBPTgYPfWWw7mnbjmikVERE2r3SUsOkG714opsBiIrxcsstltJSlwuToNleUcP1c1axprSSp/JGMP2rQxRI2xlXQqkxJs8Yk2uMmd7Ga5nGGGuMKXa+5jrLZzj/5ge7XhERCW1paZDcLQLbFIEnspnGesPGveUkJOmWUeFg7aeVXDtrFRU1Dfz+rtFMyu7rdklyGoIeSo0xmQDW2qVAVetzH0nWWmOtzQAmATOc5fnGmGKgJHjViohIe7FnD0ydanhuzjouueYAxTuauH72P9lRUet2aRJAi9eVcevz75MYH82Sey5iTHqy2yXJaXJjpPRGoMp5XALk+r7ohNVW2dba1hA62VqbcdTrIiIiALzxBsyaBQMG1LL8j115+38j2bW/jgm/XsmKT/a5XZ74WX1TMz9YsomHFm0gq183ltxzIWfrHqTtmrHWBvcDWw7Hz7XWFhljcoErrLUPt/G+XKDQWlvlPJ8OFAGZ1tqZbbw/H8gHSE1NzZo/f34gf4wvqa6upnPnzkH7vHCkHgeeehwc6nPg+fZ4b62XZ4vq+KzakjcoiqvOjsIYnWd4ptzejssPeZn1QT2lB7xcdXYUXxsYhaeDnT/qdo/9ady4ceustdknel8oX31/he+oaGsQNcZcYYzJPXrE1Fo7D5gHkJ2dbXNycoJWaEFBAcH8vHCkHgeeehwc6nPgHd3jq3ObmL54I4s27qImJplffG0ECbFR7hXYAbi5HS//ZB9PzP+A5uYI5t52PlcO6+lKHYEWjvuKgITSY1yMVNJ6HimQ5CxLBCqO8W0On2vqfL9Ka+1i5/3pfixXREQ6sPjoSP7n5vMZ0acrM/66hU2fvcuvbjqfzLO6uV2anIJmr+XX/7eNZ5Z9wuDULsz5epYO13cwAQmlzqjlsSwAWodw04GlAMaYRJ9D9UeHzkKOXOCUAcz1X7UiItLRGWPIvySDrH5J3D//AyY99x7fvWIQUy/N6HCHfTuisi9q+e7CDawpreT683vz5HXDiYv2uF2W+FnQL3Sy1hbB4XNGq1qfA8uOemvJUevcYIzJA4p91hERETlpWf268Zf7L+aq4Wk89bct3PrCanbvr3O7LDkGay1LPihj/DPvsvnzAzyVN4Jf3jBSgbSDcuWc0rZGUq21WT6PS4ApJ1pHRETkVCXERvHsTedxycDu/OTND/nqr1bwi+uH89Vz09wuTXzsr23kh3/cxFsbd5Hdrxv/feN59E2Kd7ssCaBQvtBJREQkIIwxTMruS1a/bnx7/gdMfaWI/xyexqMTh9GjS4zb5YW9lVvLeWjRBsqr6/nelYN1mkWYUCgVEZGwld6jM0vuuYh5K0r41bKtrNxWzo+uHsrXMnvr1lEuqKxp4Ik/b+aNos9I79GJJbdfxPA+Xd0uS4JEoVRERMJalCeCe8cN4MphPfn+6xt5aNEG/rT+M3523XAdLg4Say2L15Xxs798xMG6Ju4dl8G3LhtIbJTOHQ0nCqUiIiLAgJTOLJwyllfe386Mtz/mymdWcN9lA/jmRWcrHAVQyb5qfrjkX7xXUkFWv278/PrhDErt4nZZ4gKFUhEREUdEhOH2sf25bEgKj775ITP/uoXX1uzgh1cN5cphqTqk70cH6xqZU1DMCytLiYmM4GfXDeemUX2J0LmjYUuhVERE5Ch9usXzwh2jeHfrPh5/azNTX1nH2PRkfjxhKOekJbhdXrvW2OzltTU7eGbpViprGrju/N48ctUQUrrEul2auEyhVERE5BguHtiDv3z7Yl5ds4P/eucT/vPZd7khuy/funwgvRPj3C6v3di1C266yTLlp/t4oXAzJeU1jE1P5gdXnaMLmeQwhVIREZHjiPREcPvY/kwc2Ytnlm7lD+9v5/WiMm7I7ss94wYonJ6AtZZpD9ax4t1Yih6oZfRtht/cmc24wSk6HUK+RKFURETkJCTGR/PoxGFMviSd2f/YxsLCnSws3KlwegxeryU2DhobDNDSm+r1/Vm2vj+rfgiHDrlbn4SeoE8zKiIi0p71TozjyeuGU/C9cdw4qi8LC3eS89Q/eHDhBjaV7Xe7PNc1Nnt5fV0ZX3lmBSmTl5Fy3m6iY7wAxMfDrbdCaanLRUpI0kipiIjIaeidGMcT1w5nWs4A5i4vZvG6Ml4vKiPzrETuuLA/489NIzoyfMZ+yr6oZcHanSxYu5O9B+sZ0rMLsycP5c9Nqbyw0RAbC3V1kJAAPXu6Xa2EIoVSERGRM9A7MY7HrjmXh64czOLCMl5+71Pun7+eJ7p8xM0XnMX15/emf/dObpcZEE3NXv6xZR+vvr+dgk/2AZAzqAe/GNvv8Dmjv9sLU6dCfj7Mm9dy0ZNIWxRKRURE/CAhNopv/sfZ3Hlhf5Zv3cdL//yUZ5dt5dllWxnZN5GJI3sxYUQaKQnt+9ZHXq9l6xfNrHxrM29t3MXuA3WkdInhvnEDuHFUX/p0+/IsWG+8ceTxrFlBLlbaFYVSERERP4qIMIwbnMK4wSl8VnWItzZ8zpsbPufxtzbzxJ83MzY9mfHD07h0YA/OSm4f05g2ey2Fn1by9r928/a/drHnQD3Rnu1cPLA7j04cxuXnpBDlCZ9TFSQwFEpFREQCpHdiHFMuzWDKpRls21vNmxs+5831n/GjP/4LgH7J8VwysAcXD+zO2IxkusRGHV635d6esGBB8M/B9HotW/dW815xOatLKnm/tIIvahuJiYwgZ3AP+nmquO/6S0nwqVfkTCmUioiIBMGAlM5894pBPJA7kNLyGlZ8so93t5bzelEZv1+9HU+EYVBqF4b3TmB476787+w0Vq6M5rHHDLNnB64uay27D9Tx8e6DbNl9kI1lVawuqaSypgFoCdaXn5PKpYN6cNmQFDrFRFJQUKBAKn6nUCoiIhJExhjSe3QmvUdn7rzobOqbminaXsWqbeVsKKvi6ZvPxTZ5Dr9/zpyWr8goL7OXfkqfbnH07hZHUqdoOkVH0ikm8rhX+Xu9lgN1jew+UMeeA/XsOVDH3gN17Npfx9a91WzZfZD9hxoPv793Yhw5g3owJiOZsenJ9E1qH6cYSPunUCoiIuKimEgPYzOSGZuRDMCM8ZZ772/i7bciqK+LwBPdTMrwchIu3cyTf6lt83tEeyKIj/EQF+WhsdnS2OyloclLQ7OXZq9tc52ucVFk9OjEVcPTOCetC4NTuzC4ZxcS46MD9rOKHI9CqYiISAjp1cvQs3skjQ0QGwsNDR6uvSCV2b9MZf+hRsq+qKXsi0Psr22kpqGJmvomahqaqalv4lBDM5GeCGIiI4iOjCDKY4j2eOgcG0nPhFhSE2JITYilR5cYYqM8Jy5GJIgUSkVERELMnj1t39uza1wUXeO6MqxXV3cLFAkAhVIREZEQo3t7SjjSTcVERERExHUKpSIiIiLiOtdCqTEm8ziv5Rljco0x04+3TEREREQ6BldCqTEmF1h0jNcyAay1S4EqY0xmW8uCVqyIiIiIBJwrodQJlyXHePlGoMp5XALkHmOZiIiIiHQQoXhOaSJQ6fM8+RjLRERERKSD6DC3hDLG5AP5AKmpqRQUFATts6urq4P6eeFIPQ489Tg41OfAU48DTz0OvHDscUBCqRMQj1biHLY/kSogyXmcCFQ4j9tadpi1dh4wDyA7O9vm5OScSslnpKCggGB+XjhSjwNPPQ4O9Tnw1OPAU48DLxx7HJBQ6gTEU2KMSbTWVgELgGxncTrQGmTbWiYiIiIiHYArh++NMXlAtjEmz1q72Fm8DMiy1hYZY7KdK/SrrLVFzjr/tuxY1q1bV26M2R7QH+LLugPlQfy8cKQeB556HBzqc+Cpx4GnHgdeR+pxv5N5k7HWBrqQDs8YU2itzT7xO+V0qceBpx4Hh/oceOpx4KnHgReOPQ7Fq+9FREREJMwolIqIiIiI6xRK/eOUL+ySU6YeB556HBzqc+Cpx4GnHgde2PVY55SKiIiIiOs0UiohyxiTedTzPGNMrjFmuls1iUjo8t03aH8h0v4olJ4B7fQCx7n91yKf55kAzgQMVUcHVjl1xph852uGzzJt037m9DNXfQ4sZ59xhfNY+ws/a91+fSfH0XbsX8aYTKeneT7LwqrHCqWnSTu9wHL6WuKz6EZaZvvCWZ4b9KI6EOcX+FJnoot0Z6enbdrPnD5Pcnqa6fzSUZ8DT/sL/8s3xhTj7Je1HQfEI86929PDdV+hUHr6tNMLrkSg0ud5sluFdBDpHNlmS5zn2qb9zFq71Fo7xXma7kz8oT77mTEm86hprLW/8L/J1toMnz5rO/YjZ3R0LYC1dma47isUSk+fdnrSbllr5/lMB5wJFKJtOmCcQ2+t4VR99r8ktwsIA+lHHUbWduxfo4BkZ4Q0bHusUCrtRRVHfvEkAhUu1tJhOIeDik40da+cGWvtTGCKMSbR7Vo6mjZGSUH7C79zRu+W0hKcOvyInUsqfKZWzzvRmzuiSLcLaMe00wuuBUDrdGvpwNG/hOT05FprH3Yea5v2M59zwopoOfyWj/rsb+nGmHRaeprk9Fz7Cz9yLm6qdM53rKClp9qO/auCI9dRVNEychp2PdZI6elbQMv/mKCdnt85fyVmt/616PPXYy5QpZG9M2eMyXdG8Fr7qm3a/3L58i+VEtRnv7LWLnbCErT0WPsL/yvkyHaa4TzXduxfiznSz0Razi8Nux7r5vlnwPnrsYSWCxjCbuYFab98brlVSUtommStXapt2r+cw/U3OE+zWi96Up+lvWkdLaVlm53ps0zbsZ/49HhU6xGscOuxQqmIiIiIuE6H70VERETEdQqlIiIiIuI6hVIRERERcZ1CqYiIiIi4TqFUROQ0GWPeMcYUG2MWGWOsMWau82+e83qxP2+YfyZzXzv38hQRCVkKpSIiZyYL+Dkt98OcQst0oq33Js2y1lYdc81T4Ew9eNrfy1pbYoyZ649aREQCQaFUROT0FbUROhe2PvBjIE2k5d6FJSd88/Gtc+57KCISchRKRUROk88Urb7Lqqy184wx+cYYCy03wPY5vL/OGDPD5/HhOa6dZdPbGNG8AWcKQmNMovOe6caYd463bhvLCmkZyRURCTkKpSIiAeDMvlLl8xhgLnA5MB2YAUwCHoHDM7fgzJZTddSIZhZQ7DzOBZKBebTMytXmukcta50HvoQj0xaKiIQUhVIRkSCx1h4+3O8ciq/Ema+dluCZ5Jw7evTFUVUcmde9dY7sUuCK46x7OMhaa7OcZUnOZ4qIhJxItwsQEQlDbZ1r2hogW+cV973Sfi1OAHWC58POhUuLnPNN21o3ERjV+txaW0RLmC0KyE8kInKGNFIqInIGnAD4CJBojJnhszzXWZbvc4uoPOeweqLzej6QjIlPCwAAAJFJREFUbozJdQJlknMe6Aycc0jhS6OjrR52wula5xzWttad53zOIloO+UNLsP15YDohInJmjLXW7RpEROQEnPCb7gTU01k/Hcj1Ob9VRCSkKJSKiIiIiOt0+F5EREREXKdQKiIiIiKuUygVEREREdcplIqIiIiI6xRKRURERMR1CqUiIiIi4jqFUhERERFx3f8DfzcLNcVa6TAAAAAASUVORK5CYII=\n",
      "text/plain": [
       "<matplotlib.figure.Figure at 0x11c6f60f0>"
      ]
     },
     "metadata": {},
     "output_type": "display_data"
    }
   ],
   "source": [
    "fig=plt.figure()\n",
    "ax=fig.add_subplot(111)\n",
    "time, xc = ms.time_history(t, x)\n",
    "disp_plot, _ = ax.plot(time, xc.T[:, 0], t,\n",
    "                            x.T[:, 0], '*b', label='Displacement')\n",
    "vel_plot, _ = ax.plot(time, xc.T[:, 1], 'r',\n",
    "                           t, x.T[:, 1], '*r', label='Velocity')\n",
    "ax.legend(handles=[disp_plot, vel_plot])\n",
    "ax.set_xlabel('Time (sec)')\n",
    "ax.set_title('Response of Duffing Oscillator at 0.0159 rad/sec')\n",
    "ax.set_ylabel('Response')\n",
    "ax.legend\n",
    "ax.grid(True)"
   ]
  },
  {
   "cell_type": "code",
   "execution_count": 19,
   "metadata": {
    "scrolled": true,
    "slideshow": {
     "slide_type": "-"
    }
   },
   "outputs": [
    {
     "data": {
      "image/png": "iVBORw0KGgoAAAANSUhEUgAAAqUAAAFKCAYAAAAkIib4AAAABHNCSVQICAgIfAhkiAAAAAlwSFlz\nAAALEgAACxIB0t1+/AAAIABJREFUeJzs3XlcVWX+B/DPww6yXEBZRFEvWu4L4JJtWthU0x5qZcvU\nFFgzU81YkDUzTTVTQU01M2VB+7SpmL+ZmsoCi9QyFXDfBTEXRARBENmf3x/nHDjABS7I5dx7+bxf\nr/O6557lnu957oX7vc/znPMIKSWIiIiIiIzkYnQARERERERMSomIiIjIcExKiYiIiMhwTEqJiIiI\nyHBuRgdARETUm4QQ0epsAYAgACYpZZ6BIRGRFVhTSmRHhBAJQoh8IYQUQqSpU6YQIsno2GxJCGES\nQmQIIVKEEJm65fryyNCVR5oQwtTT1xZCJKmvkSGESLHROcXrYk47l/dQfZ0EdT5JCHGqo+dWvJZZ\nCGHuaSzW6uw46nuilUuH5d/Vdur6TF0SqlkMIBfAKfVRv0+c7vPQq++97vOaYeGYVr0/RP0Zk1Ii\nOyKlTAeQAqBcSpkopUwEMBdAihAi3tjobGoxgAIpZTKAcm2hrjwgpZyrlskcKLVfuRZfqYvXVpOD\nqWrZPgeg1xM09b1arIs5EUBU22SlG54DkAUAUspUADnairbPrRAPG5xzN4+zGkCaWi6mThK2DrdT\nk/xcAHEd7BsIIEpKGajVkqo/ZDIB3Kd+Hsy9+YNP/bymWVg1F8Dy3joOkbNiUkpk56SUWpI21dBA\nbCsaQD6gJJ9t1pVZ2F5LKKxJ1Nu+9hwAm9TneRaOd07UxOdNKImkXjKAeCFER0lUh9Q4C3SLytts\n0vZ5Z7HN7+7xu6uz46i1p2Zdc3omgMTubielTJVSRqlP255/mZSyvE2ZAcA8KD9QtO0tHtsGgnTH\nJKIOsE8pkZ3TNU0u0y2Lh5JcBQHYpNaWQQiRBuUL2gQAUspEtXYpDcAKdXczgGQpZZa6TwKAGPW1\nlkkpV+j2SVe3j1X3Se/oOJ3FpYu7o2PFquvLpJQr0AUpZYEQAgCmqslLCpTaqDw17jgppWj72upx\no6HUugWr8Sfotu3wnC3EX6Zul6KVpSpWfd1WfRillOVCiHK1fLI6KcMEdZsyKDWBJii1vc+1Lc+O\n6Gr/pkLpTzlHfT5PjTlRCDFHrS3s6H1JUstVS9qSdUlgj46jikPrHxrlUN6TtqzdzpJYtXzN6n73\nqUmhST1HvVa1uR2ddyfnqpVfIpQ+rK2ofxPL1Plu/d20/SzoP4tETklKyYkTJzuaACQAkFASpHwA\nGVBqjLT1ZgD5uuenoHxZx0FJkADlSy9Nt00mgEx1Plp9fZM6f0q3ndSOpe6Tq99Hnbd4nI7i0j3v\n6lgJHZRHvHbsNstPAchQ53MBxOtikm3OPUH3PEN73sG27c65g20llOS3o/fP3FHMnZShvpwTtPJU\n90mydA4dnROUxAnqZyhet22uPu4u3pdctUxM2uenbXlYexzd8qQ2n5No/ev0YLtWZa3GpS+rzLbl\nq30u1XWWPlutzruzc4XyuW+7LkP/3vTk76ajzwInTs48saaUyD6VS6WW0wTlC9KMllqYeADQXaSR\no67PApCpNg9nQe2LqZMJKE3Bai1jLJRaGH1/xDz19bUauWX6fdR4cjo4TkdxaTWG87s4VneZYLlp\n32pSqb1su7jdOUullk3/HkCdt3T8drVlFtZ3VIbzoZaXlDJdCNHtfojqOcVA6d4Qh/Y1g2119r6U\nAchTz3+OfqceHEfTthk7SHu9Hm7XihqXvkYxA2rNp/qezgXwphCiAMrfRKyFl2l33p2caxxadwnI\n0ta3uRivu383U3GOnwUiR8OklMiOqV+wWVD6I2pNxMFQklZ9k6jWBy8KypfkXChfuK2aW3vAUgIQ\n1MFxLMZlC7ov+0wLq8/1Ip6Okp4CAEG6YwdJy7cZ0hK8aOgSVHU/reatozJspasEzBL1OClQkrF0\nWO7baVK3taY5PL83jqMrqxy0TupMsJzIW7td27jiAWQIIQJ15af/8ZAl1S4iaiKY1fY1VM3nbeW5\nWjIPLRc+devvRgjRqg95Tz4LRI6GFzoR2b9cAHFCiGj1CzcTQLSWHAnl1kNxUL7sEqWU6VLp79b2\nS0yr8dESkRwotYL6mqJotPQ97UhHx+koLk1PjgVYroFLgVKTpe1foNvOUs2XnpYctq3JskYWlMRk\nMYDLLW2gJg+J6jZtY14hlf6n1pZhR7csahu3/vk8KM3ZWm1hNFqXYRmU5DoOSgLf2fui9Z21pLvH\nAaDUQAMo0H0O50BXq6/eVsnU1XadKIdSzlqZztHOR32tU7r3PR7tL0gD2p93Z+eahdY/hPSf+Tmy\npb9xd/9urP0sEDkPo/sPcOLEqWWC2ncMSh+1DLQkUKfU5Sbddlq/tyTdsjR1vzS07t+XqVvXtk+h\nfj+tn1y8esxMqBfzoKWfa2fHaReXhfPr6Fi50PVB7aA80qDrI6jbLk7dX4tP277Va6vbac/N6vba\neXV4zuoxtP6I+im+k/cyThdz2z6hnZVhknrOmRZijrZwTm2fm3XvQZp6Hvlo6SeaAF1/XCs/A9EW\nzq/bx9Hta9Kde0qbdc19kbvYLkldJ9U4Utqs02o2235WtNfTLohrG1u787byXPV/Y6cA/Ep/7C7e\nc4t/N20/C0b/f+LEydaTkFKCiJybUG4anyF59W6PaVdIy5YrpuOgXJk9p/M9iYjIGmy+JyKyzny0\nvmF/Gazo40hERNbhhU5ETk6t4YuF0r8vR3IM8J56DsBiIUQUWvpw2vyiLiKi/oLN90RERERkODbf\nExEREZHhDEtKO7s/nnZLDN2wbhaXEREREZFzMKRPqXrVahos3CxaS1allFlCCLM+edUv66xf3MCB\nA+Xw4cNtELllZ86cwYABA/rseP0Ry9j2WMZ9g+Vseyxj22MZ254zlXFubu5JKeWgrrYzJClVk8uO\nrlqdj5ZRWgqg3KMv2MKyDpPS4cOHIycnp6PVvS47OxuzZs3qs+P1Ryxj22MZ9w2Ws+2xjG2PZWx7\nzlTGQohD1mxnj31K245nHdzBMiIiIiJyEk5zSyghRAKUUTEQGhqK7OzsPjt2VVVVnx6vP2IZ2x7L\nuG+wnG2PZWx7LGPb649lbI9JaTlaxhQ2AShV5y0ta6aOVJMOALGxsbIvq7ydqYrdXrGMbY9l3DdY\nzrbHMrY9lrHt9ccytpukVAhhklKWA1gG5UbfgDLecJY6b2kZERER9XP19fU4cuQIampqjA6l1wQE\nBGD37t1Gh9EtXl5eGDJkCNzd3Xu0v1FX38cDiBVCxEspV6iLVwOIkVLmCSFi1Sv0y7Wr7C0tIyIi\nIjpy5Aj8/PwwfPhwCCGMDqdXVFZWws/Pz+gwrCalRGlpKY4cOYIRI0b06DWMuvp+BYAVbZbF6ObT\nLezTbhkRERFRTU2NUyWkjkgIgeDgYJSUlPT4Nezx6nsiIiKibmFCarxzfQ+YlBIRERGdgxUrViAw\nMBAxMTFITU1FYmIiEhMTW20TFRWF8vLybr1uenp6v0q2mZQSERERnYP4+HjExcVh/vz5SEpKQlpa\nGgC0Skxzc3NhMpm69boJCQnd3qevtE26ewOTUiI7V1QEXHopcPy40ZEQEZG1EhMTkZ7ecjmMvSaX\nPVFeXo6srN6/EZLd3BKKyFFJKVFSVYujp87iyKmzOFp+FkdOVeN4RQ0qaxpQXdeIM3UNOFPbgOra\nRjQ0SXi4uSiTqws81flgXw+E+nspk58nwgK8MNjkjX89449161zw9NPAkiVGny0RkX176vOd2HXs\ndK++5tjB/njy2nHd2sdsNgMA8vLykJOTg8TEREgpUV5e3pysZmZmIjMzE+np6UhMTERSUhIKCgow\ndepU3H///e1eMzk5GVFRUcjMzERKSkrzMRITExEVFYX8/HykpaW1e669fkJCAnJychAXF4fy8nLk\n5ORg8eLFiI+Pt/g6+rjy8vJgNpuRlpaGrKwsFBQUIDU1FfHx8c1xnCsmpUTd0NgkcfBkFbYfrcCO\no6ex/WgFdh07jarahlbbBfq4IyzAG/5ebhjk54lhHj4Y4OGGAZ5ucHUB6hqaUNfYhNqGJtQ1NKGm\nvgmlZ2qxoaAMJyprUN8o8fOLV0I2uja/5uuvK5O7h8ShEzUID/Du69MnIqJuMplMSEhIQHJyMgAg\nKysLpaWlWLx4cXPtaUJCAhITEzF//nxER0cjMDAQV155JSZOnNj8OgUFBSgoKEBKSgrKy8uxYsUK\nJCUlNSe4SUlJiImJafU8OTkZ6enpza+fmJiIlJQUBAYGIj8/HwAwd+5cxMfHd7rf/Pnzm/dLS0tr\nTmKTkpJ6tayYlBJ1QkqJfcVVWLu/BGv2n0RuYRnO1DUCALzcXTAm3B83RUdgZIgvhgR6I8Lkg4hA\nb/h69vxPq6lJ4lR1HXbMr8Zf/uiGH1Z7or7WBS7ujfAeVYTA2XtwwXO1GB7sgxnmYFwQFYwZ5mCE\n+nv11mkTETms7tZo2kpZWRkAtKtFjI+Px7JlyzBixAjExcUhISGheV10dHTzPoWFha2SUrPZjDlz\n5iA1NRWbNm1qft3c3FxERUU1zycmJqKsrAypqantLqzSXl97vfLy8uZtcnNzLe5nMpma9wsKCkJ5\nebnNuiIwKSVqo6q2Ad/uOYHv95Zg7f4SnKisBQCMDPHFzTFDMCEiABOGBGDkIF+4ufZ+t2wXF4Fg\nX09cOsUToyOBNfWAlxdQV+eK2y4ajN8k+2JTYRl+KijFF9uLsHTTYQCAedAAXDE2DFdPCMOEiIB+\ndcUmEZG90dco6qWmpjY3vc+dO7dVkpeXl4fo6GgUFBRg+PDhrfZLT09Hfn4+UlJSWl1kFBUVhU2b\nNjXvryWoWi1mXl778YYsJZXW7GfpNVJTU3utxpRJKRGA2oZGfL+3BP/degyrdxejpr4JJh93XDhy\nIC4ZNRAXjxqEwaa+by4vLgYWLgQSEoD0dKCoyAWThpowaagJ915sRmOTxK5jp/FTQSnW7C/BW2sL\n8Mb3+YgweePqCWG4akI4Jg8xwcWFCSoRka2sWLGiuZ8lgOam8YyMDABKk72+L2lKSgqioqIwderU\nVgliVlYWnnvuOSxevBgjRoxotV9sbCzS0tKQnJwMk8nUfLyEhARkZmZi7ty5mDp1KpKSkjB37lwk\nJibCZDJh8eLFWLFiRXOcZWVlzRcq5eXloaCgAFlZWR3up3UVMJlMKCsrQ3p6OpKSkhAXF9e8fW8R\nUspeezF7ERsbK3NycvrseNnZ2Zg1a1afHa8/skUZSymx8WAZVuYdxVc7inC6pgFBAzzwywnhuG7y\nYERHBsLVwZK58uo6ZO4qxlc7jmPt/hLUN0oMCfTGLVOHYl7sUIR00sTPz3HfYDnbHsvY9uytjHfv\n3o0xY8YYHcY5EUJAn5M52jCjGkvvhRAiV0oZ29W+rCmlfqe6rgH/3XIM7/9YiD3HKzHAwxW/GB+G\n6yYNxoUjB8LdBk3yfcXk44G5sUMxN3YoKs7WY/XuYqzIPYIXv9mHV7L2I25MKG6bHomLRg5k7SkR\nkZ3QajK1i4v6Kyal1G/8XFqND34qxLJNh3G6pgFjwv2RcvMEXDcpAt4erl2/gIMJ8HbHTdFDcFP0\nEBSUVGHppsPIyDmMVTuPIzLIB3dfOBy3TI10ynMnInIk8fHxcMaW6+5iUkpOqagIuOUWYNkyoFJU\n4p/fHsD/th2DixC4cnwY7rpgOKYOD+w3FwOZB/ni8avHYNEV52HVjuP4YP0hPPX5Lrz67QHcc9EI\n3HHBMKNDJCKifo5JKTmlZ54B1q6VmHP7SVRN3Qgfd1ckXhKFX80cjrCA/nvrJE83V1w/OQLXT47A\nxoNlWJJ9AC98vRdvZOfj0giB8bG1GOjraXSYRETUDzEpJafi7Q3U1GjPBHasHgSs/iU8PSUeq+kf\ntaLWmjYiCNNGTMOOoxV4PTsfX2wvwuqU73DfJWYkXmLGgHO41yoREVF3Oe4VHURtlFbVIuHV3Rgw\n9iiEm3KDe29viQULgMJCJqQdGR8RgNcWRONvF3njsjEh+Ofq/bj0hWx8tOEQGhqbjA6PiIj6CSal\n5PDqGprw1toCzHoxG//LP4jRkd4QTS7w8gJqawX8/YGwMKOjtH+DfV3w2m3RWPnATAwP9sET/7cD\nV/5jLVbvLmYHfCKiLsydOxdCiObhRLUb2cfExDTfv1STnp7e7WsaoqKi2o3Q5GyYlJLDklLi2z3F\nuPKVNfjrF7sxeagJqx66GJHeQVi4UOCnn5Qbzx8/bnSkjiU6MhAZCy/AG7fHoLFJ4tfv5+DOdzai\n8OQZo0MjIrJb2o3y58yZA0AZ0jM+Ph4ZGRnthhpNSEjo9lCdubm5zfv05g3r7Qk7jZFDOl5Rgz/+\nZzuydp/AiIED8PZdsbhsdAiEEFi5smW7114zLkZHJtS7FFw+JgQf/nQIf/9mH654ZQ0evGwkEi6J\ngocbf88SEbWVkJCAtLQ0xMXFAQAKCgraJaQ9pSWk2mhMzohJKTkUKSWWbjqMZ7/YjfqmJiy+ajTu\nvnAEkyQbcXd1wd0XjsDVE8Lx1Oc78eI3+/DZ1mN49sYJiB0eZHR4RETtPfwwsGVL777m5MnAK690\nuVliYiJiYmIAKM33Wq1pYmIioqKikJ+fj7S0NIv7tV3/0EMPYfTo0cjPz0dMTAwSExMhpWweXjQ1\nNRXx8fFIS0tDamoqcnNzUVBQgOTk5Fa1qo6E3+TkMA6VnsFtb27A4pXbMS7CH6seugSJl7LWri+E\n+nthyYIYvH1XLM7UNiL+jfVYvHI7TtfUGx0aEZHdiI6OhtlsRnp6OtLS0jBv3rzm8e6TkpJgMpma\nn2tSU1Ob1wNKf1P9Pjk5Oa2a++Pj45vXmc1mpKSkwGw2w2QywWw2Iy0tzSETUoA1peQAGpskVh2s\nx39Wr4G7iwuevXECbpk6lMNkGuDyMaGYYQ7GK1n78Pa6g1izrwQvz5+MaSNYa0pEdsKKGk1b0mov\nY2NjYTKZkJubi7KyMqSmplq8UCk/Px9RUVEAlIuZcnNzAQAjRowAgObnnUlOTkZKSgpMJhNSUlJ6\n8Wz6FquYyK4dr6jB7W9twNK9dbgwaiC++cMluG16JBNSAw3wdMMTvxyLFffPhJurwPz09UhZtQd1\nDbx9FBFRYmJiq6b7qKgoBAUFISkpqTlZ1dOa7QE0N9VHRUUhLy8PAJof9bSaUK2WNSEhAcuXL0dw\ncLDNzqsvMCklu5W5qxhX/WMNthwuxz3jPfDWXbEID/A2OixSRUcG4ssHL8b82KF4PTsfNy75AfuL\nK40Oi4jIUGazGXFxca2a2cvKypCYmIjk5GSYzWZkZWWhvLwc6enpzc32+gQzISEBFRUVmDt3LrKy\nslptDwBxcXGYO3cuoqOjm487b948JCQk9PHZ9i4235PdqalvxLNf7sa/1x/C2HB//Ou2KTi8M6ff\njFPvSAZ4uuH5myfistEheGzldlzzr3V4/OoxuPOCYXy/iKjfyszMbPVcu12UJi4urtX9n9te/GQy\nmfDf//4Xfn5+zcv02+tfLysrC3FxcYiKinLYvqQaQ2pKhRDxQog4IUSShXXRQggphMhXpzR1eYr6\n6Ng/A6hT+4orcf2rP+Df6w/h3otG4P9+MxNRg3yNDou6cMW4MKx6+GLMjArGk5/txO8+2YwztQ1G\nh0VE5PSSk5ORmJjo8LWkgAE1pUKIaACQUmYJIcxCiGgppb7DRJCUUui21XoFJwgh4gE45x1jCf/b\ndgyPZmzDAE9XvHf3VMw6P8TokKgbQvy88PZdU/HGmny8+PVe7DleiTduj8bIEL+udyYioh6x5kIo\nR2FETel8tCSaBQDi9CullPo7wsZKKbWxue6TUka1WU9OoLFJ4rmvduO3H2/G2MH++PLBi5mQOigX\nF4EHZo3Eh7+ejlNn6nDdqz/gf9uOGR0WEfUDHA7ZeOf6HhiRlJoAlOmeW7xUTAgRB2C5bpG5oyZ/\nclynztThV+9uRNr3Bbh9RiQ+uW8GQvy9jA6LztHMkQPxxYMXY3SYH3778WY89flO1Dc2oagIuPRS\nDv1KRL3Ly8sLpaWlTEwNJKVEaWkpvLx6/h0u+voNVPuIpkkp89TEc46UMtnCdikdLQeQ2bbGVO1r\nmgAAoaGhMUuXLrXNCVhQVVUFX1/2e+yun0834l+ba3GqRuKOcR64dIh7h9uyjG3PFmXc0CSxbG8d\nMg81YEyQC8TaiVj1xWBce+0x/P73+3v1WI6Cn2XbYxnbnr2VsRACAwYMgKurq9Gh9BoppcNdMNrY\n2IgzZ860+3Ewe/bsXCllbAe7NTPi6vtyANqdtk0ASjvYrvk+B2rCWSalXKFu324gWSllOoB0AIiN\njZWzZs3qxZA7l52djb48njNYtaMIz67eggBvD2TcHYMpkYGdbs8ytj1blXHcZYCHp8ShupZ/rp99\nFoHPPouAlxdw9myvH9Ku8bNseyxj22MZ215/LGMjmu+XoSWpNAPIAgAhRPN9DIQQbZPOHG07AFHq\nc3JAUkq8tbYA93+UhzHh/vj8dxd1mZCS4ztUKPCL62oh3BsBAJ5eEgsWAAcPGhwYERHZjT6vKVWb\n7WPVpvty3ZX3qwHE6DYtaLNPghCiDEB+m6v1yUE0Nkk8/flOvL/+EK4aH4aX50+Gl7vzNLVQx8LD\ngRGDPYFGCRe3RtTWuqCkphJhYbwyn4iIFIbcPF9tam+7LEY3X4A2t36ytA85juq6Bjz4yRZk7S7G\nfRePwOKrxnCo0H6muBi4f6HArXc24Z7HSrB2u0TqqqN45Irz+VkgIiKO6ES2V1JZi1+/vwk7jlbg\n6evH4c4LhhsdEhlg5Uptzh07s0Lw5Gc7sST7ZxSfrkXKzRPg5spRj4mI+jMmpWRTh0rP4Pa3N+Bk\nZR3S74hF3NhQo0MiO+Du6oK/3TAeYf5eeClzHyrO1uPV26awOwcRUT/GqgmymX3FlZj7xnpU1TRg\nacIMJqTUihACD14+Cs/cMB6r9xTjznc24nRNvdFhERGRQZiUkk1sO1KOeWnrAQDLEy/ApKGmLvag\n/uqOGcPwz1umYPPPp3BL2k8oqaw1OiQiIjIAk1LqdRsKSnHbmxvg6+mGFQtnYlQor7Cmzl07aTDe\numsqDp48g/g3fsThsmqjQyIioj7GpJR61Xd7T+DOdzYi1N8TKxbORGSwj9EhkYO49LxB+Oi+6Siv\nrsfcN9aj8OQZo0MiIqI+xKSUes2qHUVI+HcORob4YnniBQgL4Bj21D3RkYFYmjADdY1NmJ++HgeZ\nmBIR9RtMSqlXrNpxHL/9eDMmRATgk4QZCPb1NDokclBjwv3xyX0z0NAoMT9tPfJLqowOiYiI+gCT\nUjpnmbuK8duP8zBhSADev2ca/L3cjQ6JHNz5YX74JGEGmqTErek/4cAJJqZERM6OSSmdk2/3FOOB\nj3IxbrA/3r9nGvyYkFIvOS/UD5/cNwNNErj1zZ9w4ESl0SEREZENMSmlHvt+XwkWfpCH0WH++Pev\np7OGlHrdqFA/LE2YDimBW9I3sMaUiMiJMSmlHlm7vwT3/TsHo0J98cGvpyHAmwkp2cbIED8sTZgB\nALj9rQ28XRQRkZNiUkrdtqGgFPe+nwPzwAH48NfTYfLxMDokcnIjQ5QfP9V1Dbj97Q04cbrG6JCI\niKiXMSmlbtlxtAL3vp+DIYHe+Oje6QgcwISU+saYcH+8d880lFTW4va3N+DUmTqjQyIiol7EpJSs\ndvDkGfzq3Y3w83LDB7+ezts+UZ+LjgzEW3fGorC0Gr96dyOqahuMDomIiHoJk1KyyvGKGtz+1gY0\nSeCDe6djsMnb6JCon5o5ciBeuy0aO46dxq/f24Sa+kajQyIiol7ApJS6VF5dhzvf2YDy6jq8f/c0\nRA3yNTok6ufmjA3FS/MmYWNhGR74KA8NjU1Gh0REROeISSl1qrquAXe/twmFJ6vx5l2xmDAkwOiQ\niAAA10+OwNPXj8e3e07gj//ZASml0SEREdE5cDM6ALJf9Y1NuP/DPGw9XI4lC2IwM2qg0SERtXLH\njGEorqjBq98dQHiANx6KG2V0SERE1ENMSskiKSX+9J8d+H5fCZ6/aQKuHB9mdEhEFi264jwcqziL\nl7P2IdzkhXmxQ40OiYiIeoBJKVm0JDsfSzcdxm9nj8Qt0yKNDoeoQ0IIPH/TRJRU1mLxyu0I8fPE\nrPNDjA6LiIi6iX1KqZ3/bjmKF77ei+snD8aiK84zOhyiLnm4uWDJgmicH+qHBz7Kw/YjFUaHRERE\n3cSklJoVFQFTptfj9+/uwbQRQUiNnwghhNFhEVnFz8sd7949FYE+Hrj7vU0cjpSIyMEwKaVmjzxe\nhy2b3FC7aTTS74iBp5ur0SERdUuovxfev2cq6hubcM97m3C6pt7okIiIyEqGJKVCiHghRJwQIqmD\n9SnqY4K1+1DPeXsDQgAfv+cBSIFj6yMQOMAD3rw/PjmgkSF+eP32aBw8eQa/+3gz72FKROQg+jwp\nFUJEA4CUMgtAufa8jQQhRD6Agm7sQz20e18jhsaWQLgpQzb6+AALFgAHDxocGFEPzYwaiKeuH4fv\n95Xgb1/uNjocIiKyghE1pfMBlKvzBQDiLGxzn5QySk1Crd2HekBKiSUbduBUQzXQ6AovL6CmBvD3\nB8J4FyhyYAumD8PdFw7Huz8U4qMNh4wOh4iIumBEUmoCUKZ7HmxhG3Obpnpr9qEeeOeHQizPOYIR\nPkG4/36Bn34CFi4Ejh83OjKic/fE1WMw6/xBePK/O/HjgZNGh0NERJ0QfT00nxAiDUCalDJPCBEH\nYI6UMrmDbVMAZAKY29U+av/TBAAIDQ2NWbp0qU3PQ6+qqgq+vo43HvyOkw34e04tokNd8ZvJnnCx\n4yvtHbWMHYmzlnF1vcRfN5xFRa3En2Z4I2yAsdd3Oms52xOWse2xjG3Pmcp49uzZuVLK2K62M+Lm\n+eUAgtR5E4BS/Uo1uSyTUq5Q15m72gcApJTpANIBIDY2Vs6aNcsWsVuUnZ2NvjxebygoqcKDr/2A\n88P88O+0KXp+AAAgAElEQVT7Z2KAp32Po+CIZexonLmMx0dX44YlPyB9twv+7zcXIsDb3bBYnLmc\n7QXL2PZYxrbXH8vYiCqDZVASTaiPWQAghDCpy3K0ZQCi1OcW96GeqThbj3vfz4GbqwvevDPW7hNS\nonMVGeyDN26Pwc9l1Xh46WY0NfVtCxEREXWtz5NSKWUeAKjN8OXacwCrdevnCSHiAeRLKfM62Ye6\nqbFJ4nefbMbhU9V44/YYDA3yMTokoj4xbUQQnrx2LL7bW4JXsvYZHQ4REbVhSBWZ2tTedllMF+vb\nLaPu+/s3e7FmXwmeu2kCpo0I6noHIidy+4xh2HakAv/89gDGRQTgF+N4iwkiInvBEZ36ka93HseS\n7HzcOm0obp0WaXQ4RH1OCIFnbhiPiUMCsGj5Vhw4UWl0SEREpGJS2k/kl1Rh0fKtmDQkAH+5bpzR\n4RAZxsvdFW/cHgNPNxckfJCLSg5FSkRkF5iU9gNnahuw8INceLi54PXbOaY90WCTN15bEI1DpdX4\nw/KtvPCJiMgOMCl1clJKJK3YhvySKrx66xQMNnFAeyIAmGEOxh9/OQaZu4rx6ncHjA6HiKjfY1Lq\n5N5aexBfbC9C8pWjMXPkQKPDIbIrv5o5HDdOicDLWfuwdn+J0eEQEfVrTEqd2Pr8Ujy/ag+unhCG\nhEvMXe9A1M8IIfC3G8djVIgvHlq6BUUVZ40OiYio32JS6qROVNbgd59sxvBgH6TGT4Kw4yFEiYzk\n4+GGJQtiUFvfiN9+vBn1jU1Gh0RE1C8xKXVCjU0SD32yBVW19ViyIAa+HLGJqFMjQ3zx3M0TkXvo\nFFJX7TE6HCKifolJqRP6x+r9WF9QimeuH4/zw/yMDofIIVw3aTDuvGAY3lx7EF/vPG50OERE/Q6T\nUiezdn8J/vXtfsTHDMHc2KFGh0PkUJ745RhMGhKARzK24lDpGaPDISLqV5iUOpHi0zV4eOkWjArx\nxTPXjzc6HCKH4+nmildvi4aLEHjgozzU1DcaHRIRUb/BpNRJNDQ24XefbEZ1XSOWLIiGtwdvkE/U\nE0ODfPDy/EnYeew0/vbFbqPDISLqN5iUOomXs/Zh48Ey/O3G8RgZwn6kROfistGhSLjEjA9+OoRV\nO4qMDoeIqF9gUuoE1u4vwWvf5WN+7FDcFD3E6HCInMIjV5yPSUMCkLRiG46cqjY6HCIip8ek1MGd\nrKrF75dtxagQX/zlunFGh0PkNDzcXPCvW6MhJfDgJ7x/KRGRrTEpdWDauPana+rxr9umsB8pUS+L\nDPbBszdNQN7P5Xgla5/R4RAROTUmpQ7svR8L8e2eE3ji6jEYHeZvdDhETunaSYNxy9ShWJKdj3X7\nTxodDhGR02JS6qB2F53Gc1/uweWjQ3DnBcOMDofIqT157ThEDfLFw8u2oKSy1uhwiIicEpNSB3S2\nrhG/+2QzTD7uSI2fyHHtiWzM28MVr942BZU19fjD8i1oapJGh0RE5HSYlDqgZ77YhQMnqvDSvMkI\n9vU0OhyifmF0mD/+dM1YrN1/Eu/+WGh0OERETodJqYNZteM4Pt7wMxIvMeOiUQONDoeoX1kwPRJx\nY0KRsmoP1mytxKWXAsePGx0VEZFzYFLqQIoqzuKxldswcUgAFl1xvtHhEPU7Qgik3DwB/l7uWPBA\nJdatk3j6aaOjIiJyDm5GB0DWaWySeHjpFtQ1NOEft0yBhxt/TxAZYcggT9TUxDU/f/11ZfLyAs6e\nNTAwIiIHx8zGQbzxfT42HCzDU9eNw4iBA4wOh6jfKigAbrsNcPNQbqbv6SWxYAFw8KDBgREROThD\nklIhRLwQIk4IkdTB+gR1StEtS9HW9VWc9iLv51N4KXMfrp00GPExHEaUyEjh4YC/P9DUIODi1oja\nWsDDuxFhYUZHRkTk2Po8KRVCRAOAlDILQLn2XLc+DkCWlDIdgFl9DgAJQoh8AAV9GrDBztQ24OGl\nWxDm74W/3Tiet38isgPFxcDChQLLv6yG/5RD+G7zaUjJ20QREZ0LI/qUzgeQqc4XAIgDkKdbb1an\ndHW9WV1+n5RyRV8FaS/++sVuHD5VjWUJF8Dfy93ocIgIwMqV2pwfSj1P4Nkvf8TynAmYPzXSyLCI\niByaEc33JgBluufB+pVSynS1lhQAogHkqPPmzpr8ndHq3cX4ZOPPSLjEjGkjgowOh4gsuPciM2ZG\nBeOpz3fh4MkzRodDROSwRF83OQkh0gCkSSnz1Kb5OVLKZAvbRQOY33ad2rc0U23+1y9PAJAAAKGh\noTFLly612Tm0VVVVBV9f3159zdN1En9cdxYBngJ/vsAL7i79u9neFmVMrbGMe66spgl/+uEsQn1c\n8Ph0L7h18vfKcrY9lrHtsYxtz5nKePbs2blSytiutjOi+b4cgFbtZwJQ2sF2cVpCqiacZWrzfSla\nmvSbqbWr6QAQGxsrZ82a1cthdyw7Oxu9eTwpJRZ+mIuaxhosu+dCjAn377XXdlS9XcbUHsv43HgO\nLsJvPs7DtsYI/OGy8zrcjuVseyxj22MZ215/LGMjmu+XoSWpNAPIAgAhhEnbQAiRIKVMVefjoDTh\nazWjUWhp0ndKn+Ydxdc7i7HoivOYkBI5iF9ODMfN0UPw6rf7kXuorOsdiIiolT5PSqWUeUBzslmu\nPQewWrc8RQiRL4Q4pdtnnhAiHkC+bh+nc+RUNf7y2U5MGxGEey9uVyFMRHbsL9eNxWCTNxYt34rq\nugajwyEiciiGjOiku5BJvyxGfcwCEGjNPs6mqUli0fKtAIC/z50E137ej5TI0fh5uePFuZNw65s/\n4fmv9uDp68cbHRIRkcPgiE525O11B7HhYBn+fO1YDA3yMTocIuqBGeZg3HPhCPx7/SGs23/S6HCI\niBwGk1I7sfd4JV74ei+uGBuKuRy1icihPfqL8xE1aAAeXbEVFWfrjQ6HiMghMCm1A7UNjXh42Rb4\ne7vhuZsmcNQmIgfn5e6Kl+ZNxonKWjz1+U6jwyEicghMSu3AK1n7sbvoNJ6/aSKCfT2NDoeIesGk\noSb8ZlYUVuYdxdc7jxsdDhGR3WNSarDcQ6eQ9n0+bpk6FHFjQ40Oh4h60W8vG4Vxg/3x+MrtOFlV\na3Q4RER2jUmpgc7WNeKRjK0ID/DGH68Za3Q4RNTLPNxc8NK8yaisacAT/7cdfT2CHhGRI2FSaqAX\nv9mLgyfP4IX4ifD1NOTuXERkY+eH+WHRFefh653F+L/NR40Oh4jIblmdlAoh7lWnyUIIDjN0jjYV\nluGdHw7ijhnDMHPkQKPDISIbuvdiM6YOD8STn+1E6dkmo8MhIrJLViWlQog3AIwEECOl3AJgsU2j\ncnLVdQ14NGMrhgR647GrRhsdDhHZmKuLwItzJ6GxSeKdHbVsxicissDamtIDUsrHAOSqz02dbUyd\nS121F4Wl1Ui9eRIGsNmeqF8YFjwAj189BjtLm/DhT4eMDoeIyO5Ym5SOFEK8DmCO+hhkw5ic2k8F\npXjvx0L8auZwXBAVbHQ4RNSHFkyPxPiBrnj2yz34ubTa6HCIiOyKVUmplHIhgDwApwAUSCnn2zQq\nJ3WmtgFJK7ZhWLAPkq483+hwiKiPCSFw9zgPuLkIPLpiK5qa2IxPRKSx+kInKeWbanKaZsN4nFrK\nqj04fKoaL8RPgo8Hm+2J+qNgbxf88Zox2HCwDB+wGZ+IqJm1Fzp9rV55vwzAm0KIR2wcl+MoKsLk\nhx4Cjnc+YsuPB07i3+sP4e6ZIzBtBHs/EPVn82KH4tLzBuH5r9iMT0SksbamNAtABoA4temeg7Nr\nHnkEAdu3A4sWAQcPAocOAYcPA0ePAkVFQHExqo4U4a//XosJPk14dOZgoK4O4NW3RP2WEALP3zyB\nzfhE1LukBGprgTNngNOngbIyoKREqTg7ckTJUfLzgRMnjI7Uou60IT8GIEMIMRyA2SbROBJvb6Cm\nBoCaoX/8sTJZ4AvgS+3Jk7oVnp6dT97ewIABgK9vy9TZc5NJmQIDleWim78dioqAW24Bli0DwsK6\nty8RdUt4gDf+dM1YJH26DR/8dAh3zRxudEhEZI1z+a6UEqiuBk6dAioqgKoqZaqsbPcYtXs38NFH\nyvMzZ5Sco6ZGSTq1+bbPa60czjgxEXjjje6fu41Zm5SmQ6kl/VQI8SiAfBvG5BgKCoBHHgFWrFBq\nPj08gOhoYP58wM8PaGoCmppw4HgF3v/hIC4yB+EXY0KA+nrlQ2Np0j5Q+udHj7Z8aLUPZpMVN992\ndW1JULVkVf88OBgYNEiZBg5UHp97Dli3Dnj6aWDJEtuXIVE/Nzd2CL7cUYTnv9qDWecPwrDgAUaH\nRERdeeYZ5bvyiSeA5GTg5EklySwrUx7185aW1dVZdZhwb28gIEDJKXx8lIoqLy8gKEipuPLyapn0\nzz08AHd3JQ9wc7P8eL59XmxtVVIqpawA8Kk6klM6gPtsGpUjCA8H/P2BhgY0enjAtaEBmDIFePjh\n5k0qa+px58tr4PWLaXjiwYsBd9dzP66USrLaNlGtrATKy1tPp061fn7kSMvyzn5Nvf66Mrm4AHPn\ntk5cw8KUcw8PV+a9vM79nIj6KSEEnrtpAq54aQ0eXbENS++bARcX9o4iMkRtrdLUfeIEUFysPOqn\nDz9sXSn0zjvKZIm/v1IJFBSkPI4d2zKvLff3VxJOPz+ltVP/6OODdWvWYNasWX1y6vbCqqRUHdFp\nHoBSABUARgB40YZxOYbiYmDhQuRNmYKpmzcrVfo6z365G8dP12DF/TPh1RsJKaA0yXt7K9OgQT17\nDa35oKREmfbtA159FcjNVWpyXV1bks68vJZfgZYEBrYkqZ1Nfn49P2ciJ6Zvxv/3+kL86sIRRodE\n5Fzq65U+lceOKdPRoy3z+qmj7zkvLyA0FJgwQfnOLC4GGhuV2sipU4Hf/AYYObIl4TSZlBpJ6jZr\nS80spWy+ZFwIcbmN4nEsK1cCAM5kZwP33ttq1ff7SvDJxsNYeGkUoiMDDQiuE0IofU4HDACGD1f+\nqNatAzZuVP746uqAa69t3YRfXw+Ulip/2EVFlqd165RHS7Ww/v7AkCHA0KHKpJ/Xnvv69lkRENkT\nrRk/ZdVezB4dwmZ8ImudPatcXPzzzy2PR4+2TjxLStpfXOzmplSYDB4MnHceMHu2kniGhgIhIa0n\nX9+WazTuvx9IT2/5rpw0Cbjttr4/bydlbVKaK4SYJKXcqj4PsFVAzqDibD2SV2zDqBBfPBw3yuhw\nrKPW+iIhQfmDa1PrC3d3peY0LAyYPLnj15FS6SLQNmE9ckT5h3HkCLB1q+VbaJlMHSat3seOKd0W\nrO0uwIu2yIE0N+O/zGZ8clI9+Z/c2Kh8V2jJpj7x1OZLStrvFxICREQo07RpSuKpnyIilC5pLlbf\nqr1FV9+VdE6sTUqTASQLIU5Budg8AEAvtUc7n7/+bxdKqmqRdkdM7zXb25pa6wsAeO21nr+OEC1N\nGGPHdrxdXZ3yS1ZLVA8fbj1t2tTqn810ALjjDuWX7fDhlqfIyJakVeuIzou2yEE0N+Ov2Ib31xfi\nbjbjkzOx9D+5sVH5HigoaJkKC1sSziNHgIaG1q/j56f8r4+MBGJjW+aHDlUeIyKUi35spbe+K8ki\na5PSRCnlm9oTIcTNNorH4X235wQyco/gN7OjMGmoyehw7JeHBzBihDJ1pKamOWHd/c03GOPjo/zD\nKiwENmwAMjLa/8NqS7toy9NTqcHlhVlkx+bGDMFX24uQsmoPZp8fguED2YxPDs7Lq3WXLu1/shBK\nE3p9fcs6V1ellWzYMODCC9snnJGRytXo5LSsvfr+TSHEvQBiAORIKd+2bViOqaK6Ho+t3IbzQ/3w\n4OUO0mxvz7y8lM7jI0eiWAiMaXsVYmOj0l9IS1QLC4Fdu4DvvlOulNT3IaqtVS4O09e0RkUBZrMy\nRUUpzTo9ac4h6iVKM/5EzHn5eyR9ymZ8cgANDUrlgb62Uz9ZusYgMBC46CKlNU37H2w2K8mnu3vf\nnwPZje5cfQ8o9yedKoSIlVLeb7uwHNNT/9uJk1V1eOvOqfB0c5Bme0fm6trS7/Tii1uWax3RPT2V\nf4jXXQfcfHPr5HX9emD5ciWx1Wi1t22TVbNZWT6AtVZke2EBXvjzNWPxKJvxyV6Ul7dLNifm5ipX\nqx861LrFys1Nqek0m4H4eOUxK0uZPDyUmtFbbmG3KrLI2ub7fCnlC9oT9Qb6PSaEiAdQDiBaSplq\nzfqu9jFa1q5irMw7igcvG4kJQ9i8YChLHdHvuKP9dvX1St+lggJl2DX9P91165Qh2vTCwtonq9p8\nWFj3R9Ai6kB8zBB8yWZ86isNDUofTks1nfn57W+VFBwMt0GDlD6d8+a1ru0cMqT97ZB++kmpLODF\nQdQFa5PSKCHE6wByoTTh95gQIhoApJRZQgizECJaSpnX2XptXUf7GK2qTuKp/9uO0WF++O1lbLY3\nnLUd0d3dlYQyKgqYM6f1OimV0TfaJqz5+cCaNcrQb/ruAd7eHdeyDh+urCeyUqtm/BXbsDSBzfh0\njk6d6riJ/dCh1q1G7u7K/y2zWblloD7pHDECCAhAXna29Td258VBZCVr+5QuFELcByAWQK7+oqce\nmA8gU50vABAHIK+L9cFd7GOYoiLgngcmwefqPLz32CR4uLFPolMQQhmKNThY+afcVm2t8o9cn6xq\n899+q4yypRcR0XEt66BBndey8vZW/ZK+Gf+9Hwtxz0Vsxu93uvO3r2/5sTSVl7feftAg5X/Q9OnA\nrbe2TjwjIpTuUUR9rDtDDmRC6VNacI7HNAEo0z0PtmJ9V/tACJEAIAEAQkNDkZ2dfY5hWufxZ6NQ\nkj8EE7adh5J9m5G9r08O2+9UVVX12XvaLV5eSmd9/e2vpIR7eTm8i4rgdewYvNXJq6gI3l98Ac+T\nJ1u9RKOXF84OHoya8HCcHTwYZ8PDUTN4sLIsNBQjX3sNg9euxbHEROz//e9tdip2W8ZOpjvlPFBK\nTBrkiue/3AWfioMIG8AfvdZwls/yqJdfbvnbf/hhuJ0+3fJ/pahI+Z+i/m/xOnECQjcEZpO7O2rC\nwpT/I7NmtfxfCQ9HTXg4Gn18LB9US2K74CxlbM/6YxkL2XaUA0sbKX1IF0NJSEcAeFZK+fceHVCI\nNABpUso8IUQcgDlSyuTO1kNJSjvcp63Y2FiZk5PTk/Cs5u2t3LGoLS8vZYAJ6l3Z3Wkqsnc1NcrF\nVm27BWjzXX2A3N2VPq9ms1KT20t9WZ2qjO1Yd8v5eEUN5rz8PUaH+WFZwgVsxreCw36W6+qUFpjx\n45X5roSGtq7h1E82vpuIw5axA3GmMhZC5EopY7vaztqa0qlthhld3uPIlIuVtNcyASi1cn1n+/S5\nggLgkUeAT1dK1NYI+PgAN94IvPii0ZGR3fPyAkaPVqa2pFQu1MrPB/LylIsCdu9u3d+rvl5pcgOU\nG0nruwPouwdERipXu5JDCwvwwpPXjsMjGVvx7o+F+DWb8R2XlMoIRQcPtp60H6SHD7cfDhNQksuR\nI4EFC5QR9bS+6hyamZyM1Vffa8OMCiEmA9gIAEKIe6WUb3XzmMug9E0FADOALPW1TFLK8o7Wd7DM\nMOHhynDu9XUCHh6NqKlxhb8/u/zRORKiZTjXCy9U7ru6a1fLOMv33AM8/HD72tVdu4Avvmh9T0AX\nFyUxtZSwms1AUFDHcZBduTk6Al9uL8ILX+/BZaNDMIJX49uviorWyaY++SwsbN8Sot3V45JLWv+t\npqcDH3+s/LCsqwMuvxz4858NOSWivtKdYUaThBDlUIYZhRDicSjDjXYrKVWb4GPVZvhy3VX0qwHE\ndLS+g30Mpd15aMqUPGzePJV3uaDeZ+n2VuPGKVNbTU3Kekt3DPjsM2VAAT2TqeULcPhwRNTVAZWV\nSg3MsGHKry6yC8rV+BMw56XvkbRiK5vxjaS/yNFSjWfb2yf5+yt/Y6NHA1ddpVy9rl3F3tmdOV5+\nmWOsk01U1TbA17M7lxT1nR4NM6rp6XCjUsp0C8tiuljfbpnRtLtcZGefwb33GhsLOanu3ErFxUW5\najYiovVgApqqKuWLs23Cum0b8PnnGFVbC/zzny3bBwYqyamWpOrnhw9X1ne3PyvvJNBjof5KM/4i\nNuPbVlWVchX7zz8ryac2X1io/P0cO9a6id3DQ/l7GDECmDatZfhkberJ3wnA2yiRTdQ1NCH+9R9x\n0ciB+OM1Y7veoY9ZPcyoNi+E8JdSnlaXf2qrwIiol/n6AhMmKFNbTU348T//wcyICOWLuLCw5XH/\nfmU0lqqq9q9nKWmNjFRuoB0W1v4m2s88o1yk9fTTHNGlB26KjsAXbMbvXFERJj/0EPD11+1/+DQ1\nKS0GbRNObf7QIeX+xHr68djj4lqSTa22MzycwxOTw/jXt/ux53glHv3F+UaHYpG1w4x+DSADypXw\nEEJsklLykh4iZ+HigrqgIOUCKu0iKj1tMIFDh1onrdr8jz+2b7Z0cVG+sIcMATZtUhICzeuvKxNv\nV9Et+mb8RzK2YnniBXBlM76isVHp7vLggwjYvh2YO1dpMTh6VBmb/eeflQuJ2o7F7ufX8qNqxgzl\nR9WwYS2P4eG8Zyc5hW1HyrEkOx83Rw/B5WNCjQ7HImub77OgJKUpUsrgcx1mlIgcjH4wgehoy9uc\nPt1S46QlAtpkNivJq36MbEC5PVZoqJK46qfBg5VartBQ5XHQICYGqlB/L/zlunH4w/KteGfdQdx3\nidnokGxLSuUHT3GxcuX60aPtpyNHlEeVAJQa+XXrlAUXXADExAA33aQkm/rE02Qy5LSI+lJtQyMe\nydiKgb4e+PO19tdsr+lOT9fHAGQIIYZDuQKeiKiFv3/H3QMAZezr9HTlPqt1dcCllwKzZ7ckFYWF\nShLRtvkUUGpdBw1quTOBlqy2nQYNUvrw9UUCa2D/2BunROCrHcfxwjd7MXt0CEaGONitgaRUrlI/\nflxJNrWEU/+on6+vb/8a/v4tfajj4oCAAKXGfvt2pTbU21u5T9/f/87+y9Tv/SNrP/YVV+HdX01F\ngLe70eF0yNqkNB1AnJTyU7WW9FxHdSKi/sbSnQQs3eKmulpJRjqbdu1SXs/SDcaFUBLT4GBg4MCW\nGt7O5gMDAU/P7p2Pgf1jhRD4243jccXLa7AoYys+XXgB3FzPoV/juSTY9fXKD4nS0pap7XNLyyy9\nd66uQEhIyw+PceNa5rVJS0T9/Nrvf//9QF4eGj084FpbqySqTEipn9t6uBxvfJ+PebFDMHt0iNHh\ndMraC50qhBBBQoh7oTTl59s2LCJyOtZeTezj03Krqs5IqYznrSWqRUXAyZPKpCU+J08qtbBbtijP\nO+u/6ump1L4FBLRM+ufa/OOPt6650/rHenoCe/cq8Q8YoPSXteEFMCF+Xnj6+vF48JPNSF9bgAdm\njex6p6YmpctEdbVSFtrj008Da9cq98G96y6lK4Y1U0WFchuxjri7tyT/wcHAqFFKv82goJbabi3Z\nDAtTlp9Lmak/fPKmTMHUzZt5GyXq92rqG7EoYytC/b3s8mr7tqy90OkNKCMtBUgp3xJCPAdl2FEi\nImNoNaKBgcCYMdbtU13dOmHVHsvLlQRLS7S06cSJlvnKSsuj7Whqa5W7D+h5eSm3DHJ3b36c3tCg\nJLfu7q2Ww929JSHT30JIm2/72NiIaxsaMOboKVR9eBZnB3rDG01KwtzQoDxq87W1SvJpaWxkva++\nUiY9Pz8lIdeScn9/pd+vtiwoqCXp1M8HByvJeS8Ng2sV9YfPmexs8D59RMArWftx4EQV3r9nGvy9\n7LfZXmNt8/0BKeWLak0poAz1SUTkWHx8lGno0O7v29Sk3Bbr9GkgKQlYulRJJOvrgV/8QqlhrK5u\nP9XVtSSIdXU4feQIvIOC2i3H2bNK0qtPfLV5S4+urhDu7hge4ofcBoEd9R6IiRoEFy3JdXNrefT0\nVPpY+vi0fqytVZrsN25U5j09lf6ZTz+tDGvp68vbHRE5qLyfTyF9TT5umToUl543yOhwrGJtUjpS\nCPE6gCAhRAyAYBvGRERkf1xcWmoHa2qU/ov6/rG33GLVy+zOzkborFm9FpY7gFPbi3D/R3lYNOc8\n/O7yUd17gR07gB9+aBnKNjKy4zssEJFDqKlXrrYP8/fCE7+0siXJDljbp3ShEOI+ADEA8qWU99s2\nLCIiO2Zno+1cNSEc100ajH9+ux+XjwnF2MHdGCLW0gVoROTQXsrch4KSM/jw19Ph5wDN9ppO22WE\nEJPVW0BBSvmmlHIhgINCCA7FQkRkR566bhwCvD2wKGMr6hqaut5Bs3KlklhPmqQ86hNuInI4uYfK\n8ObaAtw2PRIXjRpodDjd0mFSKoR4HkAegHwhhL+aoL4OIAXA/L4KkIiIuhY4wAPP3TQBu4tO49Xv\nDhgdDhEZoKa+EY9mbMPgAG88frXjNNtrOqspNUspXQCMAvAWgFQo9ydNlFKyTykRkZ2ZMzYUN0VH\n4LXvDmD7kQqjwyGiPpayag8KTp7BC/ET4evZnfGR7ENnSelGAJBSFqiPV0gpX5BSrhZCXNYn0RER\nUbc8ec04DPT1wKKMLahtaDQ6HCLqIz/mn8S7PxTirguGYeZIx2q213SWRs8XLfeXCxBCPKJfB2Cq\nzaIiIqIeCfBxx/M3T8Td727CP7L2I+nK0UaHREQ2VllTj0cztmHEwAF47CrHa7bXdJaURgGYps5X\n6OYBoIuhVoiIyCizzw/B/NiheOP7fFwxLgyTh/LW0kTO7Jn/7UJRxVmsuH8mvD1cjQ6nxzpLSpOl\nlG9aWiGEuNlG8RARUS944poxWLu/BIuWb8EXD14ML3fH/aIioo5l7SrG8pwjeGBWFKIjA40O55x0\n2Ke0o4RUXfepbcIhIqLe4O/ljpT4icgvOYO/f7PX6HCIyAbKztThsZXbMTrMDw/FdXPgDDvE8eOI\niAtjnjMAACAASURBVJzUxaMGYcH0SLy17iA2FJQaHQ4R9SIpJf70nx2oOFuHl+dPhqeb47eGMCkl\nInJij189BpFBPvjD8q2orKk3Ohwi6iWfbT2GL7YX4eG48zAmvBujuNkxJqVERE5sgKcbXpo3GUUV\nZ/H057uMDoeIekHx6Rr8+b87MSXShMRLnOfacyalREROLmZYIB6YNRIZuUfw9c7jRodDROdASomk\nFdtQ29CIl+ZNhpur86RyznMmRETUoQcvH4Vxg/2xeOV2lFTWGh0OEfXQJxsP4/t9JVh81RiMGDjA\n6HB6FZNSIqJ+wMPNBa/Mn4yq2gYsXrkNUkqjQyKibvq5tBp//WIXLhwZjDtmDDM6nF7HpJSIqJ8Y\nFeqH5CtHI2v3CSzbdNjocIioGxqbJBZlbIGrEHghfhJcXETXOzkYQ5JSIUS8ECJOCJHUwfoEdUrR\nLUvR1vVVnEREzubumcMxMyoYz/xvF34urTY6HCKy0uvZB7Cp8BSevmEcBpu8jQ7HJvo8KRVCRAOA\nlDILQLn2XLc+DkCWlDIdgFl9DgAJQoh8AAV9GjARkRNxcRF4Ye4kuAiBPyzfgsYmNuMT2buth8vx\nStZ+XDtpMG6YHGF0ODZjRE3pfADl6nwBgLg26826ZQXqcwC4T0oZpSazRETUQxEmbzx9wzjkHDqF\ntDX5RodDRJ04U9uAh5dtQYifJ/56w3gI4XzN9hrR153dhRBpANKklHlqLegcKWVyB9tmAkhWt00C\nkAcgWkqZamHbBAAJABAaGhqzdOlS251EG1VVVfD19e2z4/VHLGPbYxn3DXspZyklXttSi80nGvHg\n+f545+UJePLJXQgKqjM6tHNmL2XszFjGtqeV8bs7arHmSAOSp3lhdJBjjto0e/bsXCllbFfbufVF\nMD2hNuvnSSnzAEBLRIUQc4QQcW1rTNXm/nQAiI2NlbNmzeqzWLOzs9GXx+uPWMa2xzLuG/ZUzpOn\n1eGKV9bgxTejcGxHALKyZmLJEqOjOnf2VMbOimVse9nZ2agdNBrfH8nFwkujsPCq0UaHZHM2SUo7\nuBipQOtHCiBIXWYC0NGAzHFaDar6emVSyhXq9s4zfAERkUEGD/RATU1LD6rXX1cmLy/g7FkDAyMi\nlNc04alPt2F8hD/+MOc8o8PpEzZJStVay44sA6BV4ZoBZAGAEMIkpSxX5xN0NaNxAHLQcoFTFIA0\nW8RNRNSfFBQAjzwCLP+0CQ21LvD0koi/WeDFF42OjKh/a2qSeGtHHc7WS7wyfwo83PrHHTz7/Cy1\n5ng12SzXngNYrVueIoTIF0Kc0u0zTwgRDyBftw8REfVQeDjg7w801Qu4uDWithZw92pAWJjRkRH1\nb++vL8SOk4144pdjMTKk//TdNaRPqaWaVClljPqYBSDQmn2IiOjcFBcDCxcK/OLmGtyZdBKr8/zQ\n1BTolDfmJnIEe49X4rmv9mDSIFfcPj3S6HD6lN1e6ERERLa3cqU2NwCvvnoSf/zPery9bgzuu4Rd\n94n6Wk19Ix5auhn+Xm749Xg3p779kyX9o5MCERF1acH0SFwxNhSpX+/BjqMVRodD1O+88PVe7Dle\niRfiJ8Hfs38lpACTUiIiUgkhkHLzRAQP8MSDn2zGmdoGo0Mi6je+31eCt9cdxB0zhmH26BCjwzEE\nk1IiImoWOMADL82fhIOlZ/DU5zuNDoeoXzhxugZ/WLYF54X64vGrxxgdjmGYlBIRUSszowbigVlR\nWJ5zBP/bdszocIicWlOTxO+Xb8GZuga8els0vD0cc9Sm3sCklIiI2nk47jxMHmrC4pXbceRUtdHh\nEDmt17/Pxw8HSvGXa8fhvFA/o8MxFJNSIiJqx93VBf+8ZQqkBB5eugUNjU1Gh0TkdHIPleGlzH24\nZmI45k8danQ4hmNSSkREFkUG++CvN4xHzqFT+Ne3B4wOh8ipVFTX48FPtmCwyQvP3jSh393+yRIm\npURE1KEbpkTgpugI/PPb/fjhwEmjwyFyClJKPLZyG4pP1+Bft0bD38vd6JDsApNSIiLq1F9vGI+o\nQb54aOlmnDhdY3Q4RA7vww0/46sdx5F05fmYPNRkdDh2g0kpERF1ysfDDUsWRONMbSMeXLqZ/UuJ\nzsH2IxV45vNduPS8Qbj3Io6cpseklIiIunReqB+euWE8fioowz9W7zc6HCKHVFFdjwc+zkWwrwde\nnj8ZLi7sR6rHpJSIiKwSHzMEc2OG4NXvDmDNvhKjwyFyKFJKLMrYiqLyGry2IBpBAzyMDsnuMCkl\nIiKrPX39eIwK8cXDy7bgeAX7lxJZK31NAbJ2F+Pxq8cgOjLQ6HDsEpNSIiKymreHK5YsiEZNfSMe\n/IT9S4mssfFgGVK/3ourxofh7guHGx2O3WJSSkRE3TIyxA9/u3E8NhYqX7RE1LGSylr89uM8RAb5\nIDV+Iu9H2gkmpURE1G03ThmCO2YMQ/qaAnyxrcjocIjsUmOTxENLN6PibD2WLIiGH+9H2ikmpURE\n1CN/umYsoiNNeHTFVuwvrjQ6HCK78/dv9uLH/FI8c8N4jAn3Nzocu8eklIiIesTDzQVLFsTAx8MV\niR/korKm3uiQiOzGV9uLsCQ7H7dOG4p5sRzX3hpMSomIqMfCArzw6m3ROFRWjUcytkJKaXRIRIbb\nV1yJRf/f3p3HR1Xeexz/PJnsQAgJJIRFMGETBDQJAnrVoLEWr+DS4FqXVgmgttZqsbavttalLWjv\ntd4CgtpWa5VNab22thVuA0JFCJGloghJBKJsSQyQhKzz3D9yAiMN+8ycSeb7fr3yYubMnMwvP48n\n3zxneRZt4Ly+iTw6cZjb5bQbCqUiInJGxqQn88j4Ifztwz3MWV7sdjkirtp/qJEpv19HfHQkz309\ni5hIj9sltRsKpSIicsbu+o+zuXpEGk//bQsrt5a7XY6IK7xeywML1rOzspY5X8+kZ9dYt0tqVxRK\nRUTkjBljmJk3goEpXbjvtSJ2VNS6XZJI0D2zbCv/9/FefjJhKKP6J7ldTrujUCoiIn4RHx3JvNuz\nsBbufnmtLnySsPL3D3fz7LKtTMrqw9fH9HO7nHbJlVBqjMkzxuQaY6Yf4/UZzr/5J7uOiIi4r19y\nJ+bcmknxvhq+M389zV5d+CQd35bdB/nuwg2M6NOVx689VzfIP01BD6XGmEwAa+1SoKr1+VHyjTHF\nQMkprCMiIiHgwgHd+cmEoSz7eC9PacYn6eAqquu566W1xEV7mHtbFrFRurDpdLkxUnojUOU8LgFy\n23jPZGtthhNCT3YdEREJEbeN6ccto8/iueXFLPmgzO1yRAKivqmZqa+sY9/Bep6/PZu0rnFul9Su\nRbrwmYlApc/z5Dbek26MyQUyrbUzT2Yd51B/PkBqaioFBQV+K/hEqqurg/p54Ug9Djz1ODjCqc+X\ndbWs6xbB9xZtoHL7FjISgzOCFE49dot6DNZaXtjUwNrPm5g2Moaq4vUU+PGOaOHYYzdC6Qk5QRRj\nzBVOOD2ZdeYB8wCys7NtTk5O4Ao8SkFBAcH8vHCkHgeeehwc4dbnzNENXDNrJXM/9PLmfWOCcouc\ncOuxG9RjeG55Mas+/5jv5A7kO7mD/P79w7HHATl8b4zJb+OrNVxWAa33SUgEKtpYN895WgGkn2gd\nEREJTUmdonnh9lHU1Dfxzd+tpbq+ye2SRM7Irl0wIruBJxeXcvWINO6/fKDbJXUYARkpdUYtj2UB\nkO08TgeWAhhjEq21VUAhzgVOQAYw11n2b+uIiEjoG9yzC7NuzeSulwq59w9FvHhHNpEe3ZFQ2qcH\nvl/PpqJo+scN5en/StWV9n4U9L2CtbYIwBk5rWp9Dizzef0GZ7S02FpbdJx1RESkHcgZnMIT157L\n8k/28aM/fYi1ulWUtC9xcWAMLHg5Bqzh05W9iIv2EKdrm/zGlXNK2xpJtdZmneD1442+iohIiLv5\ngrPYWVnL7IJizkqKZ1pOhtsliZy09R82kjOpkj0bu2ObPMTHw3XXwdNPu11ZxxGSFzqJiEjH9NBX\nBrPzi0PM+OvH9OkWx4SRvdwuSeSE6pua+fE7hdTaXtAcQWws1NVBQgL07Ol2dR2HTuoREZGgiYgw\nPD1pBBf0T+LBhRtY+2nliVcScZHXa3lw4QbeL61kaLcUpk0zrF4NU6fC7t1uV9exKJSKiEhQxUS2\nzHzTp1sck18uZOueg26XJHJMP3/7I97auItHxg/hvWVxzJoFI0fCrFnwxhtuV9exKJSKiEjQdesU\nze++cQFRnghue3ENZV/Uul2SyL/5zcpSnn+3lDvG9iP/knS3y+nwFEpFRMQVZyXH8/I3L6C2oYnb\nX1xDeXW92yWJHPan9Z/x+J83c+WwVH48YZhu/RQECqUiIuKac9IS+M2do/h8/yHu/O0aDtY1ul2S\nCMs+2sODCzdwQf8kfnXT+XgiFEiDQaFURERcld0/iTm3ZvHxroNMfrmQusZmt0uSMPbP4nKm/aGI\nYb0SeOGObGKjPG6XFDYUSkVExHXjhqTwyxtG8n5pJd9+7QOamr1ulyRh6IMdXzD5pUL6J8fzu29c\nQJfYKLdLCisKpSIiEhKuOa83j04Yxt8372H66xvxejXrkwTPR7sOcOdv15LcOYZX7hpNt07RbpcU\ndnTzfBERCRl3XNifA4ca+eU7nxAZYfjF9SOI0Pl8EmCl5TXc9uIa4qI8/OHu0aQkxLpdUlhSKBUR\nkZDyrcsH0ui1PLtsK54Iw5PXDlcwlYDZUVHLrc+vptnrZX7+WPomxbtdUthSKBURkZDzQO5AvF7L\nr/+xDU+E4fFrztUtecTvtlfUcNO81RxqbOaVu0YzIKWL2yWFNYVSEREJOcYYHvzKIJq8lueWF+Mx\nhkcn6l6R4j+flrcE0vqmZl69ewxDeyW4XVLYUygVEZGQZIzh4a8Oxmst81aUEBFh+PHVQxVM5YyV\nltdw87zVNDR7eXXyGM5JUyANBQqlIiISsowxPDJ+CE3Nlt+sKqWp2fLTicN0jqmctpJ91dz8/Goa\nmy2vTh7NkJ4KpKFCoVREREKaMYYfXX0OUR7D3BUl1NQ3MTNvBJEe3dVQTs22vdXc8vxqmr2W1yaP\nYXBPnUMaShRKRUQk5Blj+P74ISTERfHU37ZQXd/E/9xyPjGRmm1HTs6GnVXc+ds1eCIMryqQhiT9\nmSkiIu2CMYZ7xw3g0QlD+fvmPdz9UiG1DU1ulyXtwKpt5dzy/Go6xUSyeOqFCqQhSqFURETalTsv\nOpunJ41k1bZybntxDfsPNbpdkoSwtzft4hu/XUufbvG8Pu1C+nfv5HZJcgwKpSIi0u7kZfVh1i2Z\nbCyr4qZ5q9m9v87tkiQEvbZmB/e+WsS5vRNYMGUMqZqpKaQplIqISLs0fngaL94xih0VNVw3exUf\n7z7Arl1w//3nsXu329WJm6y1zC7YxiNvbOLigT145e7RJMZrLvtQp1AqIiLt1iWDerBw6li81pI3\n5z2mPXiITZu68thjblcmbmls9vKDJZuY+dctTBzZi+dvzyY+Wtd1twf6ryQiIu3asF5d2fDY5dTX\nGz50ls2Z0/IVGwuHDrlangTR/tpG7nl1Hau2VXBPTgYPfWWw7mnbjmikVERE2r3SUsOkG714opsB\niIrxcsstltJSlwuToNleUcP1c1axprSSp/JGMP2rQxRI2xlXQqkxJs8Yk2uMmd7Ga5nGGGuMKXa+\n5jrLZzj/5ge7XhERCW1paZDcLQLbFIEnspnGesPGveUkJOmWUeFg7aeVXDtrFRU1Dfz+rtFMyu7r\ndklyGoIeSo0xmQDW2qVAVetzH0nWWmOtzQAmATOc5fnGmGKgJHjViohIe7FnD0ydanhuzjouueYA\nxTuauH72P9lRUet2aRJAi9eVcevz75MYH82Sey5iTHqy2yXJaXJjpPRGoMp5XALk+r7ohNVW2dba\n1hA62VqbcdTrIiIiALzxBsyaBQMG1LL8j115+38j2bW/jgm/XsmKT/a5XZ74WX1TMz9YsomHFm0g\nq183ltxzIWfrHqTtmrHWBvcDWw7Hz7XWFhljcoErrLUPt/G+XKDQWlvlPJ8OFAGZ1tqZbbw/H8gH\nSE1NzZo/f34gf4wvqa6upnPnzkH7vHCkHgeeehwc6nPg+fZ4b62XZ4vq+KzakjcoiqvOjsIYnWd4\nptzejssPeZn1QT2lB7xcdXYUXxsYhaeDnT/qdo/9ady4ceustdknel8oX31/he+oaGsQNcZcYYzJ\nPXrE1Fo7D5gHkJ2dbXNycoJWaEFBAcH8vHCkHgeeehwc6nPgHd3jq3ObmL54I4s27qImJplffG0E\nCbFR7hXYAbi5HS//ZB9PzP+A5uYI5t52PlcO6+lKHYEWjvuKgITSY1yMVNJ6HimQ5CxLBCqO8W0O\nn2vqfL9Ka+1i5/3pfixXREQ6sPjoSP7n5vMZ0acrM/66hU2fvcuvbjqfzLO6uV2anIJmr+XX/7eN\nZ5Z9wuDULsz5epYO13cwAQmlzqjlsSwAWodw04GlAMaYRJ9D9UeHzkKOXOCUAcz1X7UiItLRGWPI\nvySDrH5J3D//AyY99x7fvWIQUy/N6HCHfTuisi9q+e7CDawpreT683vz5HXDiYv2uF2W+FnQL3Sy\n1hbB4XNGq1qfA8uOemvJUevcYIzJA4p91hERETlpWf268Zf7L+aq4Wk89bct3PrCanbvr3O7LDkG\nay1LPihj/DPvsvnzAzyVN4Jf3jBSgbSDcuWc0rZGUq21WT6PS4ApJ1pHRETkVCXERvHsTedxycDu\n/OTND/nqr1bwi+uH89Vz09wuTXzsr23kh3/cxFsbd5Hdrxv/feN59E2Kd7ssCaBQvtBJREQkIIwx\nTMruS1a/bnx7/gdMfaWI/xyexqMTh9GjS4zb5YW9lVvLeWjRBsqr6/nelYN1mkWYUCgVEZGwld6j\nM0vuuYh5K0r41bKtrNxWzo+uHsrXMnvr1lEuqKxp4Ik/b+aNos9I79GJJbdfxPA+Xd0uS4JEoVRE\nRMJalCeCe8cN4MphPfn+6xt5aNEG/rT+M3523XAdLg4Say2L15Xxs798xMG6Ju4dl8G3LhtIbJTO\nHQ0nCqUiIiLAgJTOLJwyllfe386Mtz/mymdWcN9lA/jmRWcrHAVQyb5qfrjkX7xXUkFWv278/Prh\nDErt4nZZ4gKFUhEREUdEhOH2sf25bEgKj775ITP/uoXX1uzgh1cN5cphqTqk70cH6xqZU1DMCytL\niYmM4GfXDeemUX2J0LmjYUuhVERE5Ch9usXzwh2jeHfrPh5/azNTX1nH2PRkfjxhKOekJbhdXrvW\n2OzltTU7eGbpViprGrju/N48ctUQUrrEul2auEyhVERE5BguHtiDv3z7Yl5ds4P/eucT/vPZd7kh\nuy/funwgvRPj3C6v3di1C266yTLlp/t4oXAzJeU1jE1P5gdXnaMLmeQwhVIREZHjiPREcPvY/kwc\n2Ytnlm7lD+9v5/WiMm7I7ss94wYonJ6AtZZpD9ax4t1Yih6oZfRtht/cmc24wSk6HUK+RKFURETk\nJCTGR/PoxGFMviSd2f/YxsLCnSws3KlwegxeryU2DhobDNDSm+r1/Vm2vj+rfgiHDrlbn4SeoE8z\nKiIi0p71TozjyeuGU/C9cdw4qi8LC3eS89Q/eHDhBjaV7Xe7PNc1Nnt5fV0ZX3lmBSmTl5Fy3m6i\nY7wAxMfDrbdCaanLRUpI0kipiIjIaeidGMcT1w5nWs4A5i4vZvG6Ml4vKiPzrETuuLA/489NIzoy\nfMZ+yr6oZcHanSxYu5O9B+sZ0rMLsycP5c9Nqbyw0RAbC3V1kJAAPXu6Xa2EIoVSERGRM9A7MY7H\nrjmXh64czOLCMl5+71Pun7+eJ7p8xM0XnMX15/emf/dObpcZEE3NXv6xZR+vvr+dgk/2AZAzqAe/\nGNvv8Dmjv9sLU6dCfj7Mm9dy0ZNIWxRKRURE/CAhNopv/sfZ3Hlhf5Zv3cdL//yUZ5dt5dllWxnZ\nN5GJI3sxYUQaKQnt+9ZHXq9l6xfNrHxrM29t3MXuA3WkdInhvnEDuHFUX/p0+/IsWG+8ceTxrFlB\nLlbaFYVSERERP4qIMIwbnMK4wSl8VnWItzZ8zpsbPufxtzbzxJ83MzY9mfHD07h0YA/OSm4f05g2\ney2Fn1by9r928/a/drHnQD3Rnu1cPLA7j04cxuXnpBDlCZ9TFSQwFEpFREQCpHdiHFMuzWDKpRls\n21vNmxs+5831n/GjP/4LgH7J8VwysAcXD+zO2IxkusRGHV635d6esGBB8M/B9HotW/dW815xOatL\nKnm/tIIvahuJiYwgZ3AP+nmquO/6S0nwqVfkTCmUioiIBMGAlM5894pBPJA7kNLyGlZ8so93t5bz\nelEZv1+9HU+EYVBqF4b3TmB476787+w0Vq6M5rHHDLNnB64uay27D9Tx8e6DbNl9kI1lVawuqaSy\npgFoCdaXn5PKpYN6cNmQFDrFRFJQUKBAKn6nUCoiIhJExhjSe3QmvUdn7rzobOqbminaXsWqbeVs\nKKvi6ZvPxTZ5Dr9/zpyWr8goL7OXfkqfbnH07hZHUqdoOkVH0ikm8rhX+Xu9lgN1jew+UMeeA/Xs\nOVDH3gN17Npfx9a91WzZfZD9hxoPv793Yhw5g3owJiOZsenJ9E1qH6cYSPunUCoiIuKimEgPYzOS\nGZuRDMCM8ZZ772/i7bciqK+LwBPdTMrwchIu3cyTf6lt83tEeyKIj/EQF+WhsdnS2OyloclLQ7OX\nZq9tc52ucVFk9OjEVcPTOCetC4NTuzC4ZxcS46MD9rOKHI9CqYiISAjp1cvQs3skjQ0QGwsNDR6u\nvSCV2b9MZf+hRsq+qKXsi0Psr22kpqGJmvomahqaqalv4lBDM5GeCGIiI4iOjCDKY4j2eOgcG0nP\nhFhSE2JITYilR5cYYqM8Jy5GJIgUSkVERELMnj1t39uza1wUXeO6MqxXV3cLFAkAhVIREZEQo3t7\nSjjSTcVERERExHUKpSIiIiLiOtdCqTEm8ziv5Rljco0x04+3TEREREQ6BldCqTEmF1h0jNcyAay1\nS4EqY0xmW8uCVqyIiIiIBJwrodQJlyXHePlGoMp5XALkHmOZiIiIiHQQoXhOaSJQ6fM8+RjLRERE\nRKSD6DC3hDLG5AP5AKmpqRQUFATts6urq4P6eeFIPQ489Tg41OfAU48DTz0OvHDscUBCqRMQj1bi\nHLY/kSogyXmcCFQ4j9tadpi1dh4wDyA7O9vm5OScSslnpKCggGB+XjhSjwNPPQ4O9Tnw1OPAU48D\nLxx7HJBQ6gTEU2KMSbTWVgELgGxncTrQGmTbWiYiIiIiHYArh++NMXlAtjEmz1q72Fm8DMiy1hYZ\nY7KdK/SrrLVFzjr/tuxY1q1bV26M2R7QH+LLugPlQfy8cKQeB556HBzqc+Cpx4GnHgdeR+pxv5N5\nk7HWBrqQDs8YU2itzT7xO+V0qceBpx4Hh/oceOpx4KnHgReOPQ7Fq+9FREREJMwolIqIiIiI6xRK\n/eOUL+ySU6YeB556HBzqc+Cpx4GnHgde2PVY55SKiIiIiOs0UiohyxiTedTzPGNMrjFmuls1iUjo\n8t03aH8h0v4olJ4B7fQCx7n91yKf55kAzgQMVUcHVjl1xph852uGzzJt037m9DNXfQ4sZ59xhfNY\n+ws/a91+fSfH0XbsX8aYTKeneT7LwqrHCqWnSTu9wHL6WuKz6EZaZvvCWZ4b9KI6EOcX+FJnoot0\nZ6enbdrPnD5Pcnqa6fzSUZ8DT/sL/8s3xhTj7Je1HQfEI86929PDdV+hUHr6tNMLrkSg0ud5sluF\ndBDpHNlmS5zn2qb9zFq71Fo7xXma7kz8oT77mTEm86hprLW/8L/J1toMnz5rO/YjZ3R0LYC1dma4\n7isUSk+fdnrSbllr5/lMB5wJFKJtOmCcQ2+t4VR99r8ktwsIA+lHHUbWduxfo4BkZ4Q0bHusUCrt\nRRVHfvEkAhUu1tJhOIeDik40da+cGWvtTGCKMSbR7Vo6mjZGSUH7C79zRu+W0hKcOvyInUsqfKZW\nzzvRmzuiSLcLaMe00wuuBUDrdGvpwNG/hOT05FprH3Yea5v2M59zwopoOfyWj/rsb+nGmHRaeprk\n9Fz7Cz9yLm6qdM53rKClp9qO/auCI9dRVNEychp2PdZI6elbQMv/mKCdnt85fyVmt/616PPXYy5Q\npZG9M2eMyXdG8Fr7qm3a/3L58i+VEtRnv7LWLnbCErT0WPsL/yvkyHaa4TzXduxfiznSz0Razi8N\nux7r5vlnwPnrsYSWCxjCbuYFab98brlVSUtommStXapt2r+cw/U3OE+zWi96Up+lvWkdLaVlm53p\ns0zbsZ/49HhU6xGscOuxQqmIiIiIuE6H70VERETEdQqlIiIiIuI6hVIRERERcZ1CqYiIiIi4TqFU\nROQ0GWPeMcYUG2MWGWOsMWau82+e83qxP2+YfyZzXzv38hQRCVkKpSIiZyYL+Dkt98OcQst0oq33\nJs2y1lYdc81T4Ew9eNrfy1pbYoyZ649aREQCQaFUROT0FbUROhe2PvBjIE2k5d6FJSd88/Gtc+57\nKCISchRKRUROk88Urb7Lqqy184wx+cYYCy03wPY5vL/OGDPD5/HhOa6dZdPbGNG8AWcKQmNMovOe\n6caYd463bhvLCmkZyRURCTkKpSIiAeDMvlLl8xhgLnA5MB2YAUwCHoHDM7fgzJZTddSIZhZQ7DzO\nBZKBebTMytXmukcta50HvoQj0xaKiIQUhVIRkSCx1h4+3O8ciq/Ema+dluCZ5Jw7evTFUVUcmde9\ndY7sUuCK46x7OMhaa7OcZUnOZ4qIhJxItwsQEQlDbZ1r2hogW+cV973Sfi1OAHWC58POhUuLnPNN\n21o3ERjV+txaW0RLmC0KyE8kInKGNFIqInIGnAD4CJBojJnhszzXWZbvc4uoPOeweqLzej6QjIlP\nCwAAAJFJREFUbozJdQJlknMe6Aycc0jhS6OjrR52wula5xzWttad53zOIloO+UNLsP15YDohInJm\njLXW7RpEROQEnPCb7gTU01k/Hcj1Ob9VRCSkKJSKiIiIiOt0+F5EREREXKdQKiIiIiKuUygVERER\nEdcplIqIiIiI6xRKRURERMR1CqUiIiIi4jqFUhERERFx3f8DfzcLNcVa6TAAAAAASUVORK5CYII=\n",
      "text/plain": [
       "<matplotlib.figure.Figure at 0x171f742cc0>"
      ]
     },
     "metadata": {},
     "output_type": "display_data"
    }
   ],
   "source": [
    "pltcont()# abbreviated plotting function"
   ]
  },
  {
   "cell_type": "code",
   "execution_count": 20,
   "metadata": {
    "code_folding": [],
    "hide_input": false,
    "slideshow": {
     "slide_type": "skip"
    }
   },
   "outputs": [
    {
     "data": {
      "image/png": "iVBORw0KGgoAAAANSUhEUgAAAqUAAAFKCAYAAAAkIib4AAAABHNCSVQICAgIfAhkiAAAAAlwSFlz\nAAALEgAACxIB0t1+/AAAIABJREFUeJzs3XlcVWX+B/DPww6yXEBZRFEvWu4L4JJtWthU0x5qZcvU\nFFgzU81YkDUzTTVTQU01M2VB+7SpmL+ZmsoCi9QyFXDfBTEXRARBENmf3x/nHDjABS7I5dx7+bxf\nr/O6557lnu957oX7vc/znPMIKSWIiIiIiIzkYnQARERERERMSomIiIjIcExKiYiIiMhwTEqJiIiI\nyHBuRgdARETUm4QQ0epsAYAgACYpZZ6BIRGRFVhTSmRHhBAJQoh8IYQUQqSpU6YQIsno2GxJCGES\nQmQIIVKEEJm65fryyNCVR5oQwtTT1xZCJKmvkSGESLHROcXrYk47l/dQfZ0EdT5JCHGqo+dWvJZZ\nCGHuaSzW6uw46nuilUuH5d/Vdur6TF0SqlkMIBfAKfVRv0+c7vPQq++97vOaYeGYVr0/RP0Zk1Ii\nOyKlTAeQAqBcSpkopUwEMBdAihAi3tjobGoxgAIpZTKAcm2hrjwgpZyrlskcKLVfuRZfqYvXVpOD\nqWrZPgeg1xM09b1arIs5EUBU22SlG54DkAUAUspUADnairbPrRAPG5xzN4+zGkCaWi6mThK2DrdT\nk/xcAHEd7BsIIEpKGajVkqo/ZDIB3Kd+Hsy9+YNP/bymWVg1F8Dy3joOkbNiUkpk56SUWpI21dBA\nbCsaQD6gJJ9t1pVZ2F5LKKxJ1Nu+9hwAm9TneRaOd07UxOdNKImkXjKAeCFER0lUh9Q4C3SLytts\n0vZ5Z7HN7+7xu6uz46i1p2Zdc3omgMTubielTJVSRqlP255/mZSyvE2ZAcA8KD9QtO0tHtsGgnTH\nJKIOsE8pkZ3TNU0u0y2Lh5JcBQHYpNaWQQiRBuUL2gQAUspEtXYpDcAKdXczgGQpZZa6TwKAGPW1\nlkkpV+j2SVe3j1X3Se/oOJ3FpYu7o2PFquvLpJQr0AUpZYEQAgCmqslLCpTaqDw17jgppWj72upx\no6HUugWr8Sfotu3wnC3EX6Zul6KVpSpWfd1WfRillOVCiHK1fLI6KcMEdZsyKDWBJii1vc+1Lc+O\n6Gr/pkLpTzlHfT5PjTlRCDFHrS3s6H1JUstVS9qSdUlgj46jikPrHxrlUN6TtqzdzpJYtXzN6n73\nqUmhST1HvVa1uR2ddyfnqpVfIpQ+rK2ofxPL1Plu/d20/SzoP4tETklKyYkTJzuaACQAkFASpHwA\nGVBqjLT1ZgD5uuenoHxZx0FJkADlSy9Nt00mgEx1Plp9fZM6f0q3ndSOpe6Tq99Hnbd4nI7i0j3v\n6lgJHZRHvHbsNstPAchQ53MBxOtikm3OPUH3PEN73sG27c65g20llOS3o/fP3FHMnZShvpwTtPJU\n90mydA4dnROUxAnqZyhet22uPu4u3pdctUxM2uenbXlYexzd8qQ2n5No/ev0YLtWZa3GpS+rzLbl\nq30u1XWWPlutzruzc4XyuW+7LkP/3vTk76ajzwInTs48saaUyD6VS6WW0wTlC9KMllqYeADQXaSR\no67PApCpNg9nQe2LqZMJKE3Bai1jLJRaGH1/xDz19bUauWX6fdR4cjo4TkdxaTWG87s4VneZYLlp\n32pSqb1su7jdOUullk3/HkCdt3T8drVlFtZ3VIbzoZaXlDJdCNHtfojqOcVA6d4Qh/Y1g2119r6U\nAchTz3+OfqceHEfTthk7SHu9Hm7XihqXvkYxA2rNp/qezgXwphCiAMrfRKyFl2l33p2caxxadwnI\n0ta3uRivu383U3GOnwUiR8OklMiOqV+wWVD6I2pNxMFQklZ9k6jWBy8KypfkXChfuK2aW3vAUgIQ\n1MFxLMZlC7ov+0wLq8/1Ip6Okp4CAEG6YwdJy7cZ0hK8aOgSVHU/reatozJspasEzBL1OClQkrF0\nWO7baVK3taY5PL83jqMrqxy0TupMsJzIW7td27jiAWQIIQJ15af/8ZAl1S4iaiKY1fY1VM3nbeW5\nWjIPLRc+devvRgjRqg95Tz4LRI6GFzoR2b9cAHFCiGj1CzcTQLSWHAnl1kNxUL7sEqWU6VLp79b2\nS0yr8dESkRwotYL6mqJotPQ97UhHx+koLk1PjgVYroFLgVKTpe1foNvOUs2XnpYctq3JskYWlMRk\nMYDLLW2gJg+J6jZtY14hlf6n1pZhR7csahu3/vk8KM3ZWm1hNFqXYRmU5DoOSgLf2fui9Z21pLvH\nAaDUQAMo0H0O50BXq6/eVsnU1XadKIdSzlqZztHOR32tU7r3PR7tL0gD2p93Z+eahdY/hPSf+Tmy\npb9xd/9urP0sEDkPo/sPcOLEqWWC2ncMSh+1DLQkUKfU5Sbddlq/tyTdsjR1vzS07t+XqVvXtk+h\nfj+tn1y8esxMqBfzoKWfa2fHaReXhfPr6Fi50PVB7aA80qDrI6jbLk7dX4tP277Va6vbac/N6vba\neXV4zuoxtP6I+im+k/cyThdz2z6hnZVhknrOmRZijrZwTm2fm3XvQZp6Hvlo6SeaAF1/XCs/A9EW\nzq/bx9Hta9Kde0qbdc19kbvYLkldJ9U4Utqs02o2235WtNfTLohrG1u787byXPV/Y6cA/Ep/7C7e\nc4t/N20/C0b/f+LEydaTkFKCiJybUG4anyF59W6PaVdIy5YrpuOgXJk9p/M9iYjIGmy+JyKyzny0\nvmF/Gazo40hERNbhhU5ETk6t4YuF0r8vR3IM8J56DsBiIUQUWvpw2vyiLiKi/oLN90RERERkODbf\nExEREZHhDEtKO7s/nnZLDN2wbhaXEREREZFzMKRPqXrVahos3CxaS1allFlCCLM+edUv66xf3MCB\nA+Xw4cNtELllZ86cwYABA/rseP0Ry9j2WMZ9g+Vseyxj22MZ254zlXFubu5JKeWgrrYzJClVk8uO\nrlqdj5ZRWgqg3KMv2MKyDpPS4cOHIycnp6PVvS47OxuzZs3qs+P1Ryxj22MZ9w2Ws+2xjG2PZWx7\nzlTGQohD1mxnj31K245nHdzBMiIiIiJyEk5zSyghRAKUUTEQGhqK7OzsPjt2VVVVnx6vP2IZ2x7L\nuG+wnG2PZWx7LGPb649lbI9JaTlaxhQ2AShV5y0ta6aOVJMOALGxsbIvq7ydqYrdXrGMbY9l3DdY\nzrbHMrY9lrHt9ccytpukVAhhklKWA1gG5UbfgDLecJY6b2kZERER9XP19fU4cuQIampqjA6l1wQE\nBGD37t1Gh9EtXl5eGDJkCNzd3Xu0v1FX38cDiBVCxEspV6iLVwOIkVLmCSFi1Sv0y7Wr7C0tIyIi\nIjpy5Aj8/PwwfPhwCCGMDqdXVFZWws/Pz+gwrCalRGlpKY4cOYIRI0b06DWMuvp+BYAVbZbF6ObT\nLezTbhkRERFRTU2NUyWkjkgIgeDgYJSUlPT4Nezx6nsiIiKibmFCarxzfQ+YlBIRERGdgxUrViAw\nMBAxMTFITU1FYmIiEhMTW20TFRWF8vLybr1uenp6v0q2mZQSERERnYP4+HjExcVh/vz5SEpKQlpa\nGgC0Skxzc3NhMpm69boJCQnd3qevtE26ewOTUiI7V1QEXHopcPy40ZEQEZG1EhMTkZ7ecjmMvSaX\nPVFeXo6srN6/EZLd3BKKyFFJKVFSVYujp87iyKmzOFp+FkdOVeN4RQ0qaxpQXdeIM3UNOFPbgOra\nRjQ0SXi4uSiTqws81flgXw+E+nspk58nwgK8MNjkjX89449161zw9NPAkiVGny0RkX176vOd2HXs\ndK++5tjB/njy2nHd2sdsNgMA8vLykJOTg8TEREgpUV5e3pysZmZmIjMzE+np6UhMTERSUhIKCgow\ndepU3H///e1eMzk5GVFRUcjMzERKSkrzMRITExEVFYX8/HykpaW1e669fkJCAnJychAXF4fy8nLk\n5ORg8eLFiI+Pt/g6+rjy8vJgNpuRlpaGrKwsFBQUIDU1FfHx8c1xnCsmpUTd0NgkcfBkFbYfrcCO\no6ex/WgFdh07jarahlbbBfq4IyzAG/5ebhjk54lhHj4Y4OGGAZ5ucHUB6hqaUNfYhNqGJtQ1NKGm\nvgmlZ2qxoaAMJyprUN8o8fOLV0I2uja/5uuvK5O7h8ShEzUID/Du69MnIqJuMplMSEhIQHJyMgAg\nKysLpaWlWLx4cXPtaUJCAhITEzF//nxER0cjMDAQV155JSZOnNj8OgUFBSgoKEBKSgrKy8uxYsUK\nJCUlNSe4SUlJiImJafU8OTkZ6enpza+fmJiIlJQUBAYGIj8/HwAwd+5cxMfHd7rf/Pnzm/dLS0tr\nTmKTkpJ6tayYlBJ1QkqJfcVVWLu/BGv2n0RuYRnO1DUCALzcXTAm3B83RUdgZIgvhgR6I8Lkg4hA\nb/h69vxPq6lJ4lR1HXbMr8Zf/uiGH1Z7or7WBS7ujfAeVYTA2XtwwXO1GB7sgxnmYFwQFYwZ5mCE\n+nv11mkTETms7tZo2kpZWRkAtKtFjI+Px7JlyzBixAjExcUhISGheV10dHTzPoWFha2SUrPZjDlz\n5iA1NRWbNm1qft3c3FxERUU1zycmJqKsrAypqantLqzSXl97vfLy8uZtcnNzLe5nMpma9wsKCkJ5\nebnNuiIwKSVqo6q2Ad/uOYHv95Zg7f4SnKisBQCMDPHFzTFDMCEiABOGBGDkIF+4ufZ+t2wXF4Fg\nX09cOsUToyOBNfWAlxdQV+eK2y4ajN8k+2JTYRl+KijFF9uLsHTTYQCAedAAXDE2DFdPCMOEiIB+\ndcUmEZG90dco6qWmpjY3vc+dO7dVkpeXl4fo6GgUFBRg+PDhrfZLT09Hfn4+UlJSWl1kFBUVhU2b\nNjXvryWoWi1mXl778YYsJZXW7GfpNVJTU3utxpRJKRGA2oZGfL+3BP/degyrdxejpr4JJh93XDhy\nIC4ZNRAXjxqEwaa+by4vLgYWLgQSEoD0dKCoyAWThpowaagJ915sRmOTxK5jp/FTQSnW7C/BW2sL\n8Mb3+YgweePqCWG4akI4Jg8xwcWFCSoRka2sWLGiuZ8lgOam8YyMDABKk72+L2lKSgqioqIwderU\nVgliVlYWnnvuOSxevBgjRoxotV9sbCzS0tKQnJwMk8nUfLyEhARkZmZi7ty5mDp1KpKSkjB37lwk\nJibCZDJh8eLFWLFiRXOcZWVlzRcq5eXloaCgAFlZWR3up3UVMJlMKCsrQ3p6OpKSkhAXF9e8fW8R\nUspeezF7ERsbK3NycvrseNnZ2Zg1a1afHa8/skUZSymx8WAZVuYdxVc7inC6pgFBAzzwywnhuG7y\nYERHBsLVwZK58uo6ZO4qxlc7jmPt/hLUN0oMCfTGLVOHYl7sUIR00sTPz3HfYDnbHsvY9uytjHfv\n3o0xY8YYHcY5EUJAn5M52jCjGkvvhRAiV0oZ29W+rCmlfqe6rgH/3XIM7/9YiD3HKzHAwxW/GB+G\n6yYNxoUjB8LdBk3yfcXk44G5sUMxN3YoKs7WY/XuYqzIPYIXv9mHV7L2I25MKG6bHomLRg5k7SkR\nkZ3QajK1i4v6Kyal1G/8XFqND34qxLJNh3G6pgFjwv2RcvMEXDcpAt4erl2/gIMJ8HbHTdFDcFP0\nEBSUVGHppsPIyDmMVTuPIzLIB3dfOBy3TI10ynMnInIk8fHxcMaW6+5iUkpOqagIuOUWYNkyoFJU\n4p/fHsD/th2DixC4cnwY7rpgOKYOD+w3FwOZB/ni8avHYNEV52HVjuP4YP0hPPX5Lrz67QHcc9EI\n3HHBMKNDJCKifo5JKTmlZ54B1q6VmHP7SVRN3Qgfd1ckXhKFX80cjrCA/nvrJE83V1w/OQLXT47A\nxoNlWJJ9AC98vRdvZOfj0giB8bG1GOjraXSYRETUDzEpJafi7Q3U1GjPBHasHgSs/iU8PSUeq+kf\ntaLWmjYiCNNGTMOOoxV4PTsfX2wvwuqU73DfJWYkXmLGgHO41yoREVF3Oe4VHURtlFbVIuHV3Rgw\n9iiEm3KDe29viQULgMJCJqQdGR8RgNcWRONvF3njsjEh+Ofq/bj0hWx8tOEQGhqbjA6PiIj6CSal\n5PDqGprw1toCzHoxG//LP4jRkd4QTS7w8gJqawX8/YGwMKOjtH+DfV3w2m3RWPnATAwP9sET/7cD\nV/5jLVbvLmYHfCKiLsydOxdCiObhRLUb2cfExDTfv1STnp7e7WsaoqKi2o3Q5GyYlJLDklLi2z3F\nuPKVNfjrF7sxeagJqx66GJHeQVi4UOCnn5Qbzx8/bnSkjiU6MhAZCy/AG7fHoLFJ4tfv5+DOdzai\n8OQZo0MjIrJb2o3y58yZA0AZ0jM+Ph4ZGRnthhpNSEjo9lCdubm5zfv05g3r7Qk7jZFDOl5Rgz/+\nZzuydp/AiIED8PZdsbhsdAiEEFi5smW7114zLkZHJtS7FFw+JgQf/nQIf/9mH654ZQ0evGwkEi6J\ngocbf88SEbWVkJCAtLQ0xMXFAQAKCgraJaQ9pSWk2mhMzohJKTkUKSWWbjqMZ7/YjfqmJiy+ajTu\nvnAEkyQbcXd1wd0XjsDVE8Lx1Oc78eI3+/DZ1mN49sYJiB0eZHR4RETtPfwwsGVL777m5MnAK690\nuVliYiJiYmIAKM33Wq1pYmIioqKikJ+fj7S0NIv7tV3/0EMPYfTo0cjPz0dMTAwSExMhpWweXjQ1\nNRXx8fFIS0tDamoqcnNzUVBQgOTk5Fa1qo6E3+TkMA6VnsFtb27A4pXbMS7CH6seugSJl7LWri+E\n+nthyYIYvH1XLM7UNiL+jfVYvHI7TtfUGx0aEZHdiI6OhtlsRnp6OtLS0jBv3rzm8e6TkpJgMpma\nn2tSU1Ob1wNKf1P9Pjk5Oa2a++Pj45vXmc1mpKSkwGw2w2QywWw2Iy0tzSETUoA1peQAGpskVh2s\nx39Wr4G7iwuevXECbpk6lMNkGuDyMaGYYQ7GK1n78Pa6g1izrwQvz5+MaSNYa0pEdsKKGk1b0mov\nY2NjYTKZkJubi7KyMqSmplq8UCk/Px9RUVEAlIuZcnNzAQAjRowAgObnnUlOTkZKSgpMJhNSUlJ6\n8Wz6FquYyK4dr6jB7W9twNK9dbgwaiC++cMluG16JBNSAw3wdMMTvxyLFffPhJurwPz09UhZtQd1\nDbx9FBFRYmJiq6b7qKgoBAUFISkpqTlZ1dOa7QE0N9VHRUUhLy8PAJof9bSaUK2WNSEhAcuXL0dw\ncLDNzqsvMCklu5W5qxhX/WMNthwuxz3jPfDWXbEID/A2OixSRUcG4ssHL8b82KF4PTsfNy75AfuL\nK40Oi4jIUGazGXFxca2a2cvKypCYmIjk5GSYzWZkZWWhvLwc6enpzc32+gQzISEBFRUVmDt3LrKy\nslptDwBxcXGYO3cuoqOjm487b948JCQk9PHZ9i4235PdqalvxLNf7sa/1x/C2HB//Ou2KTi8M6ff\njFPvSAZ4uuH5myfistEheGzldlzzr3V4/OoxuPOCYXy/iKjfyszMbPVcu12UJi4urtX9n9te/GQy\nmfDf//4Xfn5+zcv02+tfLysrC3FxcYiKinLYvqQaQ2pKhRDxQog4IUSShXXRQggphMhXpzR1eYr6\n6Ng/A6hT+4orcf2rP+Df6w/h3otG4P9+MxNRg3yNDou6cMW4MKx6+GLMjArGk5/txO8+2YwztQ1G\nh0VE5PSSk5ORmJjo8LWkgAE1pUKIaACQUmYJIcxCiGgppb7DRJCUUui21XoFJwgh4gE45x1jCf/b\ndgyPZmzDAE9XvHf3VMw6P8TokKgbQvy88PZdU/HGmny8+PVe7DleiTduj8bIEL+udyYioh6x5kIo\nR2FETel8tCSaBQDi9CullPo7wsZKKbWxue6TUka1WU9OoLFJ4rmvduO3H2/G2MH++PLBi5mQOigX\nF4EHZo3Eh7+ejlNn6nDdqz/gf9uOGR0WEfUDHA7ZeOf6HhiRlJoAlOmeW7xUTAgRB2C5bpG5oyZ/\nclynztThV+9uRNr3Bbh9RiQ+uW8GQvy9jA6LztHMkQPxxYMXY3SYH3778WY89flO1Dc2oagIuPRS\nDv1KRL3Ly8sLpaWlTEwNJKVEaWkpvLx6/h0u+voNVPuIpkkp89TEc46UMtnCdikdLQeQ2bbGVO1r\nmgAAoaGhMUuXLrXNCVhQVVUFX1/2e+yun0834l+ba3GqRuKOcR64dIh7h9uyjG3PFmXc0CSxbG8d\nMg81YEyQC8TaiVj1xWBce+0x/P73+3v1WI6Cn2XbYxnbnr2VsRACAwYMgKurq9Gh9BoppcNdMNrY\n2IgzZ860+3Ewe/bsXCllbAe7NTPi6vtyANqdtk0ASjvYrvk+B2rCWSalXKFu324gWSllOoB0AIiN\njZWzZs3qxZA7l52djb48njNYtaMIz67eggBvD2TcHYMpkYGdbs8ytj1blXHcZYCHp8ShupZ/rp99\nFoHPPouAlxdw9myvH9Ku8bNseyxj22MZ215/LGMjmu+XoSWpNAPIAgAhRPN9DIQQbZPOHG07AFHq\nc3JAUkq8tbYA93+UhzHh/vj8dxd1mZCS4ztUKPCL62oh3BsBAJ5eEgsWAAcPGhwYERHZjT6vKVWb\n7WPVpvty3ZX3qwHE6DYtaLNPghCiDEB+m6v1yUE0Nkk8/flOvL/+EK4aH4aX50+Gl7vzNLVQx8LD\ngRGDPYFGCRe3RtTWuqCkphJhYbwyn4iIFIbcPF9tam+7LEY3X4A2t36ytA85juq6Bjz4yRZk7S7G\nfRePwOKrxnCo0H6muBi4f6HArXc24Z7HSrB2u0TqqqN45Irz+VkgIiKO6ES2V1JZi1+/vwk7jlbg\n6evH4c4LhhsdEhlg5Uptzh07s0Lw5Gc7sST7ZxSfrkXKzRPg5spRj4mI+jMmpWRTh0rP4Pa3N+Bk\nZR3S74hF3NhQo0MiO+Du6oK/3TAeYf5eeClzHyrO1uPV26awOwcRUT/GqgmymX3FlZj7xnpU1TRg\nacIMJqTUihACD14+Cs/cMB6r9xTjznc24nRNvdFhERGRQZiUkk1sO1KOeWnrAQDLEy/ApKGmLvag\n/uqOGcPwz1umYPPPp3BL2k8oqaw1OiQiIjIAk1LqdRsKSnHbmxvg6+mGFQtnYlQor7Cmzl07aTDe\numsqDp48g/g3fsThsmqjQyIioj7GpJR61Xd7T+DOdzYi1N8TKxbORGSwj9EhkYO49LxB+Oi+6Siv\nrsfcN9aj8OQZo0MiIqI+xKSUes2qHUVI+HcORob4YnniBQgL4Bj21D3RkYFYmjADdY1NmJ++HgeZ\nmBIR9RtMSqlXrNpxHL/9eDMmRATgk4QZCPb1NDokclBjwv3xyX0z0NAoMT9tPfJLqowOiYiI+gCT\nUjpnmbuK8duP8zBhSADev2ca/L3cjQ6JHNz5YX74JGEGmqTErek/4cAJJqZERM6OSSmdk2/3FOOB\nj3IxbrA/3r9nGvyYkFIvOS/UD5/cNwNNErj1zZ9w4ESl0SEREZENMSmlHvt+XwkWfpCH0WH++Pev\np7OGlHrdqFA/LE2YDimBW9I3sMaUiMiJMSmlHlm7vwT3/TsHo0J98cGvpyHAmwkp2cbIED8sTZgB\nALj9rQ28XRQRkZNiUkrdtqGgFPe+nwPzwAH48NfTYfLxMDokcnIjQ5QfP9V1Dbj97Q04cbrG6JCI\niKiXMSmlbtlxtAL3vp+DIYHe+Oje6QgcwISU+saYcH+8d880lFTW4va3N+DUmTqjQyIiol7EpJSs\ndvDkGfzq3Y3w83LDB7+ezts+UZ+LjgzEW3fGorC0Gr96dyOqahuMDomIiHoJk1KyyvGKGtz+1gY0\nSeCDe6djsMnb6JCon5o5ciBeuy0aO46dxq/f24Sa+kajQyIiol7ApJS6VF5dhzvf2YDy6jq8f/c0\nRA3yNTok6ufmjA3FS/MmYWNhGR74KA8NjU1Gh0REROeISSl1qrquAXe/twmFJ6vx5l2xmDAkwOiQ\niAAA10+OwNPXj8e3e07gj//ZASml0SEREdE5cDM6ALJf9Y1NuP/DPGw9XI4lC2IwM2qg0SERtXLH\njGEorqjBq98dQHiANx6KG2V0SERE1ENMSskiKSX+9J8d+H5fCZ6/aQKuHB9mdEhEFi264jwcqziL\nl7P2IdzkhXmxQ40OiYiIeoBJKVm0JDsfSzcdxm9nj8Qt0yKNDoeoQ0IIPH/TRJRU1mLxyu0I8fPE\nrPNDjA6LiIi6iX1KqZ3/bjmKF77ei+snD8aiK84zOhyiLnm4uWDJgmicH+qHBz7Kw/YjFUaHRERE\n3cSklJoVFQFTptfj9+/uwbQRQUiNnwghhNFhEVnFz8sd7949FYE+Hrj7vU0cjpSIyMEwKaVmjzxe\nhy2b3FC7aTTS74iBp5ur0SERdUuovxfev2cq6hubcM97m3C6pt7okIiIyEqGJKVCiHghRJwQIqmD\n9SnqY4K1+1DPeXsDQgAfv+cBSIFj6yMQOMAD3rw/PjmgkSF+eP32aBw8eQa/+3gz72FKROQg+jwp\nFUJEA4CUMgtAufa8jQQhRD6Agm7sQz20e18jhsaWQLgpQzb6+AALFgAHDxocGFEPzYwaiKeuH4fv\n95Xgb1/uNjocIiKyghE1pfMBlKvzBQDiLGxzn5QySk1Crd2HekBKiSUbduBUQzXQ6AovL6CmBvD3\nB8J4FyhyYAumD8PdFw7Huz8U4qMNh4wOh4iIumBEUmoCUKZ7HmxhG3Obpnpr9qEeeOeHQizPOYIR\nPkG4/36Bn34CFi4Ejh83OjKic/fE1WMw6/xBePK/O/HjgZNGh0NERJ0QfT00nxAiDUCalDJPCBEH\nYI6UMrmDbVMAZAKY29U+av/TBAAIDQ2NWbp0qU3PQ6+qqgq+vo43HvyOkw34e04tokNd8ZvJnnCx\n4yvtHbWMHYmzlnF1vcRfN5xFRa3En2Z4I2yAsdd3Oms52xOWse2xjG3Pmcp49uzZuVLK2K62M+Lm\n+eUAgtR5E4BS/Uo1uSyTUq5Q15m72gcApJTpANIBIDY2Vs6aNcsWsVuUnZ2NvjxebygoqcKDr/2A\n88P88O+0KXp+AAAgAElEQVT7Z2KAp32Po+CIZexonLmMx0dX44YlPyB9twv+7zcXIsDb3bBYnLmc\n7QXL2PZYxrbXH8vYiCqDZVASTaiPWQAghDCpy3K0ZQCi1OcW96GeqThbj3vfz4GbqwvevDPW7hNS\nonMVGeyDN26Pwc9l1Xh46WY0NfVtCxEREXWtz5NSKWUeAKjN8OXacwCrdevnCSHiAeRLKfM62Ye6\nqbFJ4nefbMbhU9V44/YYDA3yMTokoj4xbUQQnrx2LL7bW4JXsvYZHQ4REbVhSBWZ2tTedllMF+vb\nLaPu+/s3e7FmXwmeu2kCpo0I6noHIidy+4xh2HakAv/89gDGRQTgF+N4iwkiInvBEZ36ka93HseS\n7HzcOm0obp0WaXQ4RH1OCIFnbhiPiUMCsGj5Vhw4UWl0SEREpGJS2k/kl1Rh0fKtmDQkAH+5bpzR\n4RAZxsvdFW/cHgNPNxckfJCLSg5FSkRkF5iU9gNnahuw8INceLi54PXbOaY90WCTN15bEI1DpdX4\nw/KtvPCJiMgOMCl1clJKJK3YhvySKrx66xQMNnFAeyIAmGEOxh9/OQaZu4rx6ncHjA6HiKjfY1Lq\n5N5aexBfbC9C8pWjMXPkQKPDIbIrv5o5HDdOicDLWfuwdn+J0eEQEfVrTEqd2Pr8Ujy/ag+unhCG\nhEvMXe9A1M8IIfC3G8djVIgvHlq6BUUVZ40OiYio32JS6qROVNbgd59sxvBgH6TGT4Kw4yFEiYzk\n4+GGJQtiUFvfiN9+vBn1jU1Gh0RE1C8xKXVCjU0SD32yBVW19ViyIAa+HLGJqFMjQ3zx3M0TkXvo\nFFJX7TE6HCKifolJqRP6x+r9WF9QimeuH4/zw/yMDofIIVw3aTDuvGAY3lx7EF/vPG50OERE/Q6T\nUiezdn8J/vXtfsTHDMHc2KFGh0PkUJ745RhMGhKARzK24lDpGaPDISLqV5iUOpHi0zV4eOkWjArx\nxTPXjzc6HCKH4+nmildvi4aLEHjgozzU1DcaHRIRUb/BpNRJNDQ24XefbEZ1XSOWLIiGtwdvkE/U\nE0ODfPDy/EnYeew0/vbFbqPDISLqN5iUOomXs/Zh48Ey/O3G8RgZwn6kROfistGhSLjEjA9+OoRV\nO4qMDoeIqF9gUuoE1u4vwWvf5WN+7FDcFD3E6HCInMIjV5yPSUMCkLRiG46cqjY6HCIip8ek1MGd\nrKrF75dtxagQX/zlunFGh0PkNDzcXPCvW6MhJfDgJ7x/KRGRrTEpdWDauPana+rxr9umsB8pUS+L\nDPbBszdNQN7P5Xgla5/R4RAROTUmpQ7svR8L8e2eE3ji6jEYHeZvdDhETunaSYNxy9ShWJKdj3X7\nTxodDhGR02JS6qB2F53Gc1/uweWjQ3DnBcOMDofIqT157ThEDfLFw8u2oKSy1uhwiIicEpNSB3S2\nrhG/+2QzTD7uSI2fyHHtiWzM28MVr942BZU19fjD8i1oapJGh0RE5HSYlDqgZ77YhQMnqvDSvMkI\n9vU0OhyifmF0mD/+dM1YrN1/Eu/+WGh0OERETodJqYNZteM4Pt7wMxIvMeOiUQONDoeoX1kwPRJx\nY0KRsmoP1mytxKWXAsePGx0VEZFzYFLqQIoqzuKxldswcUgAFl1xvtHhEPU7Qgik3DwB/l7uWPBA\nJdatk3j6aaOjIiJyDm5GB0DWaWySeHjpFtQ1NOEft0yBhxt/TxAZYcggT9TUxDU/f/11ZfLyAs6e\nNTAwIiIHx8zGQbzxfT42HCzDU9eNw4iBA4wOh6jfKigAbrsNcPNQbqbv6SWxYAFw8KDBgREROThD\nklIhRLwQIk4IkdTB+gR1StEtS9HW9VWc9iLv51N4KXMfrp00GPExHEaUyEjh4YC/P9DUIODi1oja\nWsDDuxFhYUZHRkTk2Po8KRVCRAOAlDILQLn2XLc+DkCWlDIdgFl9DgAJQoh8AAV9GrDBztQ24OGl\nWxDm74W/3Tiet38isgPFxcDChQLLv6yG/5RD+G7zaUjJ20QREZ0LI/qUzgeQqc4XAIgDkKdbb1an\ndHW9WV1+n5RyRV8FaS/++sVuHD5VjWUJF8Dfy93ocIgIwMqV2pwfSj1P4Nkvf8TynAmYPzXSyLCI\niByaEc33JgBluufB+pVSynS1lhQAogHkqPPmzpr8ndHq3cX4ZOPPSLjEjGkjgowOh4gsuPciM2ZG\nBeOpz3fh4MkzRodDROSwRF83OQkh0gCkSSnz1Kb5OVLKZAvbRQOY33ad2rc0U23+1y9PAJAAAKGh\noTFLly612Tm0VVVVBV9f3159zdN1En9cdxYBngJ/vsAL7i79u9neFmVMrbGMe66spgl/+uEsQn1c\n8Ph0L7h18vfKcrY9lrHtsYxtz5nKePbs2blSytiutjOi+b4cgFbtZwJQ2sF2cVpCqiacZWrzfSla\nmvSbqbWr6QAQGxsrZ82a1cthdyw7Oxu9eTwpJRZ+mIuaxhosu+dCjAn377XXdlS9XcbUHsv43HgO\nLsJvPs7DtsYI/OGy8zrcjuVseyxj22MZ215/LGMjmu+XoSWpNAPIAgAhhEnbQAiRIKVMVefjoDTh\nazWjUWhp0ndKn+Ydxdc7i7HoivOYkBI5iF9ODMfN0UPw6rf7kXuorOsdiIiolT5PSqWUeUBzslmu\nPQewWrc8RQiRL4Q4pdtnnhAiHkC+bh+nc+RUNf7y2U5MGxGEey9uVyFMRHbsL9eNxWCTNxYt34rq\nugajwyEiciiGjOiku5BJvyxGfcwCEGjNPs6mqUli0fKtAIC/z50E137ej5TI0fh5uePFuZNw65s/\n4fmv9uDp68cbHRIRkcPgiE525O11B7HhYBn+fO1YDA3yMTocIuqBGeZg3HPhCPx7/SGs23/S6HCI\niBwGk1I7sfd4JV74ei+uGBuKuRy1icihPfqL8xE1aAAeXbEVFWfrjQ6HiMghMCm1A7UNjXh42Rb4\ne7vhuZsmcNQmIgfn5e6Kl+ZNxonKWjz1+U6jwyEicghMSu3AK1n7sbvoNJ6/aSKCfT2NDoeIesGk\noSb8ZlYUVuYdxdc7jxsdDhGR3WNSarDcQ6eQ9n0+bpk6FHFjQ40Oh4h60W8vG4Vxg/3x+MrtOFlV\na3Q4RER2jUmpgc7WNeKRjK0ID/DGH68Za3Q4RNTLPNxc8NK8yaisacAT/7cdfT2CHhGRI2FSaqAX\nv9mLgyfP4IX4ifD1NOTuXERkY+eH+WHRFefh653F+L/NR40Oh4jIblmdlAoh7lWnyUIIDjN0jjYV\nluGdHw7ijhnDMHPkQKPDISIbuvdiM6YOD8STn+1E6dkmo8MhIrJLViWlQog3AIwEECOl3AJgsU2j\ncnLVdQ14NGMrhgR647GrRhsdDhHZmKuLwItzJ6GxSeKdHbVsxicissDamtIDUsrHAOSqz02dbUyd\nS121F4Wl1Ui9eRIGsNmeqF8YFjwAj189BjtLm/DhT4eMDoeIyO5Ym5SOFEK8DmCO+hhkw5ic2k8F\npXjvx0L8auZwXBAVbHQ4RNSHFkyPxPiBrnj2yz34ubTa6HCIiOyKVUmplHIhgDwApwAUSCnn2zQq\nJ3WmtgFJK7ZhWLAPkq483+hwiKiPCSFw9zgPuLkIPLpiK5qa2IxPRKSx+kInKeWbanKaZsN4nFrK\nqj04fKoaL8RPgo8Hm+2J+qNgbxf88Zox2HCwDB+wGZ+IqJm1Fzp9rV55vwzAm0KIR2wcl+MoKsLk\nhx4Cjnc+YsuPB07i3+sP4e6ZIzBtBHs/EPVn82KH4tLzBuH5r9iMT0SksbamNAtABoA4temeg7Nr\nHnkEAdu3A4sWAQcPAocOAYcPA0ePAkVFQHExqo4U4a//XosJPk14dOZgoK4O4NW3RP2WEALP3zyB\nzfhE1LukBGprgTNngNOngbIyoKREqTg7ckTJUfLzgRMnjI7Uou60IT8GIEMIMRyA2SbROBJvb6Cm\nBoCaoX/8sTJZ4AvgS+3Jk7oVnp6dT97ewIABgK9vy9TZc5NJmQIDleWim78dioqAW24Bli0DwsK6\nty8RdUt4gDf+dM1YJH26DR/8dAh3zRxudEhEZI1z+a6UEqiuBk6dAioqgKoqZaqsbPcYtXs38NFH\nyvMzZ5Sco6ZGSTq1+bbPa60czjgxEXjjje6fu41Zm5SmQ6kl/VQI8SiAfBvG5BgKCoBHHgFWrFBq\nPj08gOhoYP58wM8PaGoCmppw4HgF3v/hIC4yB+EXY0KA+nrlQ2Np0j5Q+udHj7Z8aLUPZpMVN992\ndW1JULVkVf88OBgYNEiZBg5UHp97Dli3Dnj6aWDJEtuXIVE/Nzd2CL7cUYTnv9qDWecPwrDgAUaH\nRERdeeYZ5bvyiSeA5GTg5EklySwrUx7185aW1dVZdZhwb28gIEDJKXx8lIoqLy8gKEipuPLyapn0\nzz08AHd3JQ9wc7P8eL59XmxtVVIqpawA8Kk6klM6gPtsGpUjCA8H/P2BhgY0enjAtaEBmDIFePjh\n5k0qa+px58tr4PWLaXjiwYsBd9dzP66USrLaNlGtrATKy1tPp061fn7kSMvyzn5Nvf66Mrm4AHPn\ntk5cw8KUcw8PV+a9vM79nIj6KSEEnrtpAq54aQ0eXbENS++bARcX9o4iMkRtrdLUfeIEUFysPOqn\nDz9sXSn0zjvKZIm/v1IJFBSkPI4d2zKvLff3VxJOPz+ltVP/6OODdWvWYNasWX1y6vbCqqRUHdFp\nHoBSABUARgB40YZxOYbiYmDhQuRNmYKpmzcrVfo6z365G8dP12DF/TPh1RsJKaA0yXt7K9OgQT17\nDa35oKREmfbtA159FcjNVWpyXV1bks68vJZfgZYEBrYkqZ1Nfn49P2ciJ6Zvxv/3+kL86sIRRodE\n5Fzq65U+lceOKdPRoy3z+qmj7zkvLyA0FJgwQfnOLC4GGhuV2sipU4Hf/AYYObIl4TSZlBpJ6jZr\nS80spWy+ZFwIcbmN4nEsK1cCAM5kZwP33ttq1ff7SvDJxsNYeGkUoiMDDQiuE0IofU4HDACGD1f+\nqNatAzZuVP746uqAa69t3YRfXw+Ulip/2EVFlqd165RHS7Ww/v7AkCHA0KHKpJ/Xnvv69lkRENkT\nrRk/ZdVezB4dwmZ8ImudPatcXPzzzy2PR4+2TjxLStpfXOzmplSYDB4MnHceMHu2kniGhgIhIa0n\nX9+WazTuvx9IT2/5rpw0Cbjttr4/bydlbVKaK4SYJKXcqj4PsFVAzqDibD2SV2zDqBBfPBw3yuhw\nrKPW+iIhQfmDa1PrC3d3peY0LAyYPLnj15FS6SLQNmE9ckT5h3HkCLB1q+VbaJlMHSat3seOKd0W\nrO0uwIu2yIE0N+O/zGZ8clI9+Z/c2Kh8V2jJpj7x1OZLStrvFxICREQo07RpSuKpnyIilC5pLlbf\nqr1FV9+VdE6sTUqTASQLIU5Budg8AEAvtUc7n7/+bxdKqmqRdkdM7zXb25pa6wsAeO21nr+OEC1N\nGGPHdrxdXZ3yS1ZLVA8fbj1t2tTqn810ALjjDuWX7fDhlqfIyJakVeuIzou2yEE0N+Ov2Ib31xfi\nbjbjkzOx9D+5sVH5HigoaJkKC1sSziNHgIaG1q/j56f8r4+MBGJjW+aHDlUeIyKUi35spbe+K8ki\na5PSRCnlm9oTIcTNNorH4X235wQyco/gN7OjMGmoyehw7JeHBzBihDJ1pKamOWHd/c03GOPjo/zD\nKiwENmwAMjLa/8NqS7toy9NTqcHlhVlkx+bGDMFX24uQsmoPZp8fguED2YxPDs7Lq3WXLu1/shBK\nE3p9fcs6V1ellWzYMODCC9snnJGRytXo5LSsvfr+TSHEvQBiAORIKd+2bViOqaK6Ho+t3IbzQ/3w\n4OUO0mxvz7y8lM7jI0eiWAiMaXsVYmOj0l9IS1QLC4Fdu4DvvlOulNT3IaqtVS4O09e0RkUBZrMy\nRUUpzTo9ac4h6iVKM/5EzHn5eyR9ymZ8cgANDUrlgb62Uz9ZusYgMBC46CKlNU37H2w2K8mnu3vf\nnwPZje5cfQ8o9yedKoSIlVLeb7uwHNNT/9uJk1V1eOvOqfB0c5Bme0fm6trS7/Tii1uWax3RPT2V\nf4jXXQfcfHPr5HX9emD5ciWx1Wi1t22TVbNZWT6AtVZke2EBXvjzNWPxKJvxyV6Ul7dLNifm5ipX\nqx861LrFys1Nqek0m4H4eOUxK0uZPDyUmtFbbmG3KrLI2ub7fCnlC9oT9Qb6PSaEiAdQDiBaSplq\nzfqu9jFa1q5irMw7igcvG4kJQ9i8YChLHdHvuKP9dvX1St+lggJl2DX9P91165Qh2vTCwtonq9p8\nWFj3R9Ai6kB8zBB8yWZ86isNDUofTks1nfn57W+VFBwMt0GDlD6d8+a1ru0cMqT97ZB++kmpLODF\nQdQFa5PSKCHE6wByoTTh95gQIhoApJRZQgizECJaSpnX2XptXUf7GK2qTuKp/9uO0WF++O1lbLY3\nnLUd0d3dlYQyKgqYM6f1OimV0TfaJqz5+cCaNcrQb/ruAd7eHdeyDh+urCeyUqtm/BXbsDSBzfh0\njk6d6riJ/dCh1q1G7u7K/y2zWblloD7pHDECCAhAXna29Td258VBZCVr+5QuFELcByAWQK7+oqce\nmA8gU50vABAHIK+L9cFd7GOYoiLgngcmwefqPLz32CR4uLFPolMQQhmKNThY+afcVm2t8o9cn6xq\n899+q4yypRcR0XEt66BBndey8vZW/ZK+Gf+9Hwtxz0Vsxu93uvO3r2/5sTSVl7feftAg5X/Q9OnA\nrbe2TjwjIpTuUUR9rDtDDmRC6VNacI7HNAEo0z0PtmJ9V/tACJEAIAEAQkNDkZ2dfY5hWufxZ6NQ\nkj8EE7adh5J9m5G9r08O2+9UVVX12XvaLV5eSmd9/e2vpIR7eTm8i4rgdewYvNXJq6gI3l98Ac+T\nJ1u9RKOXF84OHoya8HCcHTwYZ8PDUTN4sLIsNBQjX3sNg9euxbHEROz//e9tdip2W8ZOpjvlPFBK\nTBrkiue/3AWfioMIG8AfvdZwls/yqJdfbvnbf/hhuJ0+3fJ/pahI+Z+i/m/xOnECQjcEZpO7O2rC\nwpT/I7NmtfxfCQ9HTXg4Gn18LB9US2K74CxlbM/6YxkL2XaUA0sbKX1IF0NJSEcAeFZK+fceHVCI\nNABpUso8IUQcgDlSyuTO1kNJSjvcp63Y2FiZk5PTk/Cs5u2t3LGoLS8vZYAJ6l3Z3Wkqsnc1NcrF\nVm27BWjzXX2A3N2VPq9ms1KT20t9WZ2qjO1Yd8v5eEUN5rz8PUaH+WFZwgVsxreCw36W6+qUFpjx\n45X5roSGtq7h1E82vpuIw5axA3GmMhZC5EopY7vaztqa0qlthhld3uPIlIuVtNcyASi1cn1n+/S5\nggLgkUeAT1dK1NYI+PgAN94IvPii0ZGR3fPyAkaPVqa2pFQu1MrPB/LylIsCdu9u3d+rvl5pcgOU\nG0nruwPouwdERipXu5JDCwvwwpPXjsMjGVvx7o+F+DWb8R2XlMoIRQcPtp60H6SHD7cfDhNQksuR\nI4EFC5QR9bS+6hyamZyM1Vffa8OMCiEmA9gIAEKIe6WUb3XzmMug9E0FADOALPW1TFLK8o7Wd7DM\nMOHhynDu9XUCHh6NqKlxhb8/u/zRORKiZTjXCy9U7ru6a1fLOMv33AM8/HD72tVdu4Avvmh9T0AX\nFyUxtZSwms1AUFDHcZBduTk6Al9uL8ILX+/BZaNDMIJX49uviorWyaY++SwsbN8Sot3V45JLWv+t\npqcDH3+s/LCsqwMuvxz4858NOSWivtKdYUaThBDlUIYZhRDicSjDjXYrKVWb4GPVZvhy3VX0qwHE\ndLS+g30Mpd15aMqUPGzePJV3uaDeZ+n2VuPGKVNbTU3Kekt3DPjsM2VAAT2TqeULcPhwRNTVAZWV\nSg3MsGHKry6yC8rV+BMw56XvkbRiK5vxjaS/yNFSjWfb2yf5+yt/Y6NHA1ddpVy9rl3F3tmdOV5+\nmWOsk01U1TbA17M7lxT1nR4NM6rp6XCjUsp0C8tiuljfbpnRtLtcZGefwb33GhsLOanu3ErFxUW5\najYiovVgApqqKuWLs23Cum0b8PnnGFVbC/zzny3bBwYqyamWpOrnhw9X1ne3PyvvJNBjof5KM/4i\nNuPbVlWVchX7zz8ryac2X1io/P0cO9a6id3DQ/l7GDECmDatZfhkberJ3wnA2yiRTdQ1NCH+9R9x\n0ciB+OM1Y7veoY9ZPcyoNi+E8JdSnlaXf2qrwIiol/n6AhMmKFNbTU348T//wcyICOWLuLCw5XH/\nfmU0lqqq9q9nKWmNjFRuoB0W1v4m2s88o1yk9fTTHNGlB26KjsAXbMbvXFERJj/0EPD11+1/+DQ1\nKS0GbRNObf7QIeX+xHr68djj4lqSTa22MzycwxOTw/jXt/ux53glHv3F+UaHYpG1w4x+DSADypXw\nEEJsklLykh4iZ+HigrqgIOUCKu0iKj1tMIFDh1onrdr8jz+2b7Z0cVG+sIcMATZtUhICzeuvKxNv\nV9Et+mb8RzK2YnniBXBlM76isVHp7vLggwjYvh2YO1dpMTh6VBmb/eeflQuJ2o7F7ufX8qNqxgzl\nR9WwYS2P4eG8Zyc5hW1HyrEkOx83Rw/B5WNCjQ7HImub77OgJKUpUsrgcx1mlIgcjH4wgehoy9uc\nPt1S46QlAtpkNivJq36MbEC5PVZoqJK46qfBg5VartBQ5XHQICYGqlB/L/zlunH4w/KteGfdQdx3\nidnokGxLSuUHT3GxcuX60aPtpyNHlEeVAJQa+XXrlAUXXADExAA33aQkm/rE02Qy5LSI+lJtQyMe\nydiKgb4e+PO19tdsr+lOT9fHAGQIIYZDuQKeiKiFv3/H3QMAZezr9HTlPqt1dcCllwKzZ7ckFYWF\nShLRtvkUUGpdBw1quTOBlqy2nQYNUvrw9UUCa2D/2BunROCrHcfxwjd7MXt0CEaGONitgaRUrlI/\nflxJNrWEU/+on6+vb/8a/v4tfajj4oCAAKXGfvt2pTbU21u5T9/f/87+y9Tv/SNrP/YVV+HdX01F\ngLe70eF0yNqkNB1AnJTyU7WW9FxHdSKi/sbSnQQs3eKmulpJRjqbdu1SXs/SDcaFUBLT4GBg4MCW\nGt7O5gMDAU/P7p2Pgf1jhRD4243jccXLa7AoYys+XXgB3FzPoV/juSTY9fXKD4nS0pap7XNLyyy9\nd66uQEhIyw+PceNa5rVJS0T9/Nrvf//9QF4eGj084FpbqySqTEipn9t6uBxvfJ+PebFDMHt0iNHh\ndMraC50qhBBBQoh7oTTl59s2LCJyOtZeTezj03Krqs5IqYznrSWqRUXAyZPKpCU+J08qtbBbtijP\nO+u/6ump1L4FBLRM+ufa/OOPt6650/rHenoCe/cq8Q8YoPSXteEFMCF+Xnj6+vF48JPNSF9bgAdm\njex6p6YmpctEdbVSFtrj008Da9cq98G96y6lK4Y1U0WFchuxjri7tyT/wcHAqFFKv82goJbabi3Z\nDAtTlp9Lmak/fPKmTMHUzZt5GyXq92rqG7EoYytC/b3s8mr7tqy90OkNKCMtBUgp3xJCPAdl2FEi\nImNoNaKBgcCYMdbtU13dOmHVHsvLlQRLS7S06cSJlvnKSsuj7Whqa5W7D+h5eSm3DHJ3b36c3tCg\nJLfu7q2Ww929JSHT30JIm2/72NiIaxsaMOboKVR9eBZnB3rDG01KwtzQoDxq87W1SvJpaWxkva++\nUiY9Pz8lIdeScn9/pd+vtiwoqCXp1M8HByvJeS8Ng2sV9YfPmexs8D59RMArWftx4EQV3r9nGvy9\n7LfZXmNt8/0BKeWLak0poAz1SUTkWHx8lGno0O7v29Sk3Bbr9GkgKQlYulRJJOvrgV/8QqlhrK5u\nP9XVtSSIdXU4feQIvIOC2i3H2bNK0qtPfLV5S4+urhDu7hge4ofcBoEd9R6IiRoEFy3JdXNrefT0\nVPpY+vi0fqytVZrsN25U5j09lf6ZTz+tDGvp68vbHRE5qLyfTyF9TT5umToUl543yOhwrGJtUjpS\nCPE6gCAhRAyAYBvGRERkf1xcWmoHa2qU/ov6/rG33GLVy+zOzkborFm9FpY7gFPbi3D/R3lYNOc8\n/O7yUd17gR07gB9+aBnKNjKy4zssEJFDqKlXrrYP8/fCE7+0siXJDljbp3ShEOI+ADEA8qWU99s2\nLCIiO2Zno+1cNSEc100ajH9+ux+XjwnF2MHdGCLW0gVoROTQXsrch4KSM/jw19Ph5wDN9ppO22WE\nEJPVW0BBSvmmlHIhgINCCA7FQkRkR566bhwCvD2wKGMr6hqaut5Bs3KlklhPmqQ86hNuInI4uYfK\n8ObaAtw2PRIXjRpodDjd0mFSKoR4HkAegHwhhL+aoL4OIAXA/L4KkIiIuhY4wAPP3TQBu4tO49Xv\nDhgdDhEZoKa+EY9mbMPgAG88frXjNNtrOqspNUspXQCMAvAWgFQo9ydNlFKyTykRkZ2ZMzYUN0VH\n4LXvDmD7kQqjwyGiPpayag8KTp7BC/ET4evZnfGR7ENnSelGAJBSFqiPV0gpX5BSrhZCXNYn0RER\nUbc8ec04DPT1wKKMLahtaDQ6HCLqIz/mn8S7PxTirguGYeZIx2q213SWRs8XLfeXCxBCPKJfB2Cq\nzaIiIqIeCfBxx/M3T8Td727CP7L2I+nK0UaHREQ2VllTj0cztmHEwAF47CrHa7bXdJaURgGYps5X\n6OYBoIuhVoiIyCizzw/B/NiheOP7fFwxLgyTh/LW0kTO7Jn/7UJRxVmsuH8mvD1cjQ6nxzpLSpOl\nlG9aWiGEuNlG8RARUS944poxWLu/BIuWb8EXD14ML3fH/aIioo5l7SrG8pwjeGBWFKIjA40O55x0\n2Ke0o4RUXfepbcIhIqLe4O/ljpT4icgvOYO/f7PX6HCIyAbKztThsZXbMTrMDw/FdXPgDDvE8eOI\niAtjnjMAACAASURBVJzUxaMGYcH0SLy17iA2FJQaHQ4R9SIpJf70nx2oOFuHl+dPhqeb47eGMCkl\nInJij189BpFBPvjD8q2orKk3Ohwi6iWfbT2GL7YX4eG48zAmvBujuNkxJqVERE5sgKcbXpo3GUUV\nZ/H057uMDoeIekHx6Rr8+b87MSXShMRLnOfacyalREROLmZYIB6YNRIZuUfw9c7jRodDROdASomk\nFdtQ29CIl+ZNhpur86RyznMmRETUoQcvH4Vxg/2xeOV2lFTWGh0OEfXQJxsP4/t9JVh81RiMGDjA\n6HB6FZNSIqJ+wMPNBa/Mn4yq2gYsXrkNUkqjQyKibvq5tBp//WIXLhwZjDtmDDM6nF7HpJSIqJ8Y\nFeqH5CtHI2v3CSzbdNjocIioGxqbJBZlbIGrEHghfhJcXETXOzkYQ5JSIUS8ECJOCJHUwfoEdUrR\nLUvR1vVVnEREzubumcMxMyoYz/xvF34urTY6HCKy0uvZB7Cp8BSevmEcBpu8jQ7HJvo8KRVCRAOA\nlDILQLn2XLc+DkCWlDIdgFl9DgAJQoh8AAV9GjARkRNxcRF4Ye4kuAiBPyzfgsYmNuMT2buth8vx\nStZ+XDtpMG6YHGF0ODZjRE3pfADl6nwBgLg26826ZQXqcwC4T0oZpSazRETUQxEmbzx9wzjkHDqF\ntDX5RodDRJ04U9uAh5dtQYifJ/56w3gI4XzN9hrR153dhRBpANKklHlqLegcKWVyB9tmAkhWt00C\nkAcgWkqZamHbBAAJABAaGhqzdOlS251EG1VVVfD19e2z4/VHLGPbYxn3DXspZyklXttSi80nGvHg\n+f545+UJePLJXQgKqjM6tHNmL2XszFjGtqeV8bs7arHmSAOSp3lhdJBjjto0e/bsXCllbFfbufVF\nMD2hNuvnSSnzAEBLRIUQc4QQcW1rTNXm/nQAiI2NlbNmzeqzWLOzs9GXx+uPWMa2xzLuG/ZUzpOn\n1eGKV9bgxTejcGxHALKyZmLJEqOjOnf2VMbOimVse9nZ2agdNBrfH8nFwkujsPCq0UaHZHM2SUo7\nuBipQOtHCiBIXWYC0NGAzHFaDar6emVSyhXq9s4zfAERkUEGD/RATU1LD6rXX1cmLy/g7FkDAyMi\nlNc04alPt2F8hD/+MOc8o8PpEzZJStVay44sA6BV4ZoBZAGAEMIkpSxX5xN0NaNxAHLQcoFTFIA0\nW8RNRNSfFBQAjzwCLP+0CQ21LvD0koi/WeDFF42OjKh/a2qSeGtHHc7WS7wyfwo83PrHHTz7/Cy1\n5ng12SzXngNYrVueIoTIF0Kc0u0zTwgRDyBftw8REfVQeDjg7w801Qu4uDWithZw92pAWJjRkRH1\nb++vL8SOk4144pdjMTKk//TdNaRPqaWaVClljPqYBSDQmn2IiOjcFBcDCxcK/OLmGtyZdBKr8/zQ\n1BTolDfmJnIEe49X4rmv9mDSIFfcPj3S6HD6lN1e6ERERLa3cqU2NwCvvnoSf/zPery9bgzuu4Rd\n94n6Wk19Ix5auhn+Xm749Xg3p779kyX9o5MCERF1acH0SFwxNhSpX+/BjqMVRodD1O+88PVe7Dle\niRfiJ8Hfs38lpACTUiIiUgkhkHLzRAQP8MSDn2zGmdoGo0Mi6je+31eCt9cdxB0zhmH26BCjwzEE\nk1IiImoWOMADL82fhIOlZ/DU5zuNDoeoXzhxugZ/WLYF54X64vGrxxgdjmGYlBIRUSszowbigVlR\nWJ5zBP/bdszocIicWlOTxO+Xb8GZuga8els0vD0cc9Sm3sCklIiI2nk47jxMHmrC4pXbceRUtdHh\nEDmt17/Pxw8HSvGXa8fhvFA/o8MxFJNSIiJqx93VBf+8ZQqkBB5eugUNjU1Gh0TkdHIPleGlzH24\nZmI45k8danQ4hmNSSkREFkUG++CvN4xHzqFT+Ne3B4wOh8ipVFTX48FPtmCwyQvP3jSh393+yRIm\npURE1KEbpkTgpugI/PPb/fjhwEmjwyFyClJKPLZyG4pP1+Bft0bD38vd6JDsApNSIiLq1F9vGI+o\nQb54aOlmnDhdY3Q4RA7vww0/46sdx5F05fmYPNRkdDh2g0kpERF1ysfDDUsWRONMbSMeXLqZ/UuJ\nzsH2IxV45vNduPS8Qbj3Io6cpseklIiIunReqB+euWE8fioowz9W7zc6HCKHVFFdjwc+zkWwrwde\nnj8ZLi7sR6rHpJSIiKwSHzMEc2OG4NXvDmDNvhKjwyFyKFJKLMrYiqLyGry2IBpBAzyMDsnuMCkl\nIiKrPX39eIwK8cXDy7bgeAX7lxJZK31NAbJ2F+Pxq8cgOjLQ6HDsEpNSIiKymreHK5YsiEZNfSMe\n/IT9S4mssfFgGVK/3ourxofh7guHGx2O3WJSSkRE3TIyxA9/u3E8NhYqX7RE1LGSylr89uM8RAb5\nIDV+Iu9H2gkmpURE1G03ThmCO2YMQ/qaAnyxrcjocIjsUmOTxENLN6PibD2WLIiGH+9H2ikmpURE\n1CN/umYsoiNNeHTFVuwvrjQ6HCK78/dv9uLH/FI8c8N4jAn3Nzocu8eklIiIesTDzQVLFsTAx8MV\niR/korKm3uiQiOzGV9uLsCQ7H7dOG4p5sRzX3hpMSomIqMfCArzw6m3ROFRWjUcytkJKaXRIRIbb\nV1yJRf/f3p3HR1Xeexz/PJnsQAgJJIRFMGETBDQJAnrVoLEWr+DS4FqXVgmgttZqsbavttalLWjv\ntd4CgtpWa5VNab22thVuA0JFCJGloghJBKJsSQyQhKzz3D9yAiMN+8ycSeb7fr3yYubMnMwvP48n\n3zxneRZt4Ly+iTw6cZjb5bQbCqUiInJGxqQn88j4Ifztwz3MWV7sdjkirtp/qJEpv19HfHQkz309\ni5hIj9sltRsKpSIicsbu+o+zuXpEGk//bQsrt5a7XY6IK7xeywML1rOzspY5X8+kZ9dYt0tqVxRK\nRUTkjBljmJk3goEpXbjvtSJ2VNS6XZJI0D2zbCv/9/FefjJhKKP6J7ldTrujUCoiIn4RHx3JvNuz\nsBbufnmtLnySsPL3D3fz7LKtTMrqw9fH9HO7nHbJlVBqjMkzxuQaY6Yf4/UZzr/5J7uOiIi4r19y\nJ+bcmknxvhq+M389zV5d+CQd35bdB/nuwg2M6NOVx689VzfIP01BD6XGmEwAa+1SoKr1+VHyjTHF\nQMkprCMiIiHgwgHd+cmEoSz7eC9PacYn6eAqquu566W1xEV7mHtbFrFRurDpdLkxUnojUOU8LgFy\n23jPZGtthhNCT3YdEREJEbeN6ccto8/iueXFLPmgzO1yRAKivqmZqa+sY9/Bep6/PZu0rnFul9Su\nRbrwmYlApc/z5Dbek26MyQUyrbUzT2Yd51B/PkBqaioFBQV+K/hEqqurg/p54Ug9Djz1ODjCqc+X\ndbWs6xbB9xZtoHL7FjISgzOCFE49dot6DNZaXtjUwNrPm5g2Moaq4vUU+PGOaOHYYzdC6Qk5QRRj\nzBVOOD2ZdeYB8wCys7NtTk5O4Ao8SkFBAcH8vHCkHgeeehwc4dbnzNENXDNrJXM/9PLmfWOCcouc\ncOuxG9RjeG55Mas+/5jv5A7kO7mD/P79w7HHATl8b4zJb+OrNVxWAa33SUgEKtpYN895WgGkn2gd\nEREJTUmdonnh9lHU1Dfxzd+tpbq+ye2SRM7Irl0wIruBJxeXcvWINO6/fKDbJXUYARkpdUYtj2UB\nkO08TgeWAhhjEq21VUAhzgVOQAYw11n2b+uIiEjoG9yzC7NuzeSulwq59w9FvHhHNpEe3ZFQ2qcH\nvl/PpqJo+scN5en/StWV9n4U9L2CtbYIwBk5rWp9Dizzef0GZ7S02FpbdJx1RESkHcgZnMIT157L\n8k/28aM/fYi1ulWUtC9xcWAMLHg5Bqzh05W9iIv2EKdrm/zGlXNK2xpJtdZmneD1442+iohIiLv5\ngrPYWVnL7IJizkqKZ1pOhtsliZy09R82kjOpkj0bu2ObPMTHw3XXwdNPu11ZxxGSFzqJiEjH9NBX\nBrPzi0PM+OvH9OkWx4SRvdwuSeSE6pua+fE7hdTaXtAcQWws1NVBQgL07Ol2dR2HTuoREZGgiYgw\nPD1pBBf0T+LBhRtY+2nliVcScZHXa3lw4QbeL61kaLcUpk0zrF4NU6fC7t1uV9exKJSKiEhQxUS2\nzHzTp1sck18uZOueg26XJHJMP3/7I97auItHxg/hvWVxzJoFI0fCrFnwxhtuV9exKJSKiEjQdesU\nze++cQFRnghue3ENZV/Uul2SyL/5zcpSnn+3lDvG9iP/knS3y+nwFEpFRMQVZyXH8/I3L6C2oYnb\nX1xDeXW92yWJHPan9Z/x+J83c+WwVH48YZhu/RQECqUiIuKac9IS+M2do/h8/yHu/O0aDtY1ul2S\nCMs+2sODCzdwQf8kfnXT+XgiFEiDQaFURERcld0/iTm3ZvHxroNMfrmQusZmt0uSMPbP4nKm/aGI\nYb0SeOGObGKjPG6XFDYUSkVExHXjhqTwyxtG8n5pJd9+7QOamr1ulyRh6IMdXzD5pUL6J8fzu29c\nQJfYKLdLCisKpSIiEhKuOa83j04Yxt8372H66xvxejXrkwTPR7sOcOdv15LcOYZX7hpNt07RbpcU\ndnTzfBERCRl3XNifA4ca+eU7nxAZYfjF9SOI0Pl8EmCl5TXc9uIa4qI8/OHu0aQkxLpdUlhSKBUR\nkZDyrcsH0ui1PLtsK54Iw5PXDlcwlYDZUVHLrc+vptnrZX7+WPomxbtdUthSKBURkZDzQO5AvF7L\nr/+xDU+E4fFrztUtecTvtlfUcNO81RxqbOaVu0YzIKWL2yWFNYVSEREJOcYYHvzKIJq8lueWF+Mx\nhkcn6l6R4j+flrcE0vqmZl69ewxDeyW4XVLYUygVEZGQZIzh4a8Oxmst81aUEBFh+PHVQxVM5YyV\nltdw87zVNDR7eXXyGM5JUyANBQqlIiISsowxPDJ+CE3Nlt+sKqWp2fLTicN0jqmctpJ91dz8/Goa\nmy2vTh7NkJ4KpKFCoVREREKaMYYfXX0OUR7D3BUl1NQ3MTNvBJEe3dVQTs22vdXc8vxqmr2W1yaP\nYXBPnUMaShRKRUQk5Blj+P74ISTERfHU37ZQXd/E/9xyPjGRmm1HTs6GnVXc+ds1eCIMryqQhiT9\nmSkiIu2CMYZ7xw3g0QlD+fvmPdz9UiG1DU1ulyXtwKpt5dzy/Go6xUSyeOqFCqQhSqFURETalTsv\nOpunJ41k1bZybntxDfsPNbpdkoSwtzft4hu/XUufbvG8Pu1C+nfv5HZJcgwKpSIi0u7kZfVh1i2Z\nbCyr4qZ5q9m9v87tkiQEvbZmB/e+WsS5vRNYMGUMqZqpKaQplIqISLs0fngaL94xih0VNVw3exUf\n7z7Arl1w//3nsXu329WJm6y1zC7YxiNvbOLigT145e7RJMZrLvtQp1AqIiLt1iWDerBw6li81pI3\n5z2mPXiITZu68thjblcmbmls9vKDJZuY+dctTBzZi+dvzyY+Wtd1twf6ryQiIu3asF5d2fDY5dTX\nGz50ls2Z0/IVGwuHDrlangTR/tpG7nl1Hau2VXBPTgYPfWWw7mnbjmikVERE2r3SUsOkG714opsB\niIrxcsstltJSlwuToNleUcP1c1axprSSp/JGMP2rQxRI2xlXQqkxJs8Yk2uMmd7Ga5nGGGuMKXa+\n5jrLZzj/5ge7XhERCW1paZDcLQLbFIEnspnGesPGveUkJOmWUeFg7aeVXDtrFRU1Dfz+rtFMyu7r\ndklyGoIeSo0xmQDW2qVAVetzH0nWWmOtzQAmATOc5fnGmGKgJHjViohIe7FnD0ydanhuzjouueYA\nxTuauH72P9lRUet2aRJAi9eVcevz75MYH82Sey5iTHqy2yXJaXJjpPRGoMp5XALk+r7ohNVW2dba\n1hA62VqbcdTrIiIiALzxBsyaBQMG1LL8j115+38j2bW/jgm/XsmKT/a5XZ74WX1TMz9YsomHFm0g\nq183ltxzIWfrHqTtmrHWBvcDWw7Hz7XWFhljcoErrLUPt/G+XKDQWlvlPJ8OFAGZ1tqZbbw/H8gH\nSE1NzZo/f34gf4wvqa6upnPnzkH7vHCkHgeeehwc6nPg+fZ4b62XZ4vq+KzakjcoiqvOjsIYnWd4\nptzejssPeZn1QT2lB7xcdXYUXxsYhaeDnT/qdo/9ady4ceustdknel8oX31/he+oaGsQNcZcYYzJ\nPXrE1Fo7D5gHkJ2dbXNycoJWaEFBAcH8vHCkHgeeehwc6nPgHd3jq3ObmL54I4s27qImJplffG0E\nCbFR7hXYAbi5HS//ZB9PzP+A5uYI5t52PlcO6+lKHYEWjvuKgITSY1yMVNJ6HimQ5CxLBCqO8W0O\nn2vqfL9Ka+1i5/3pfixXREQ6sPjoSP7n5vMZ0acrM/66hU2fvcuvbjqfzLO6uV2anIJmr+XX/7eN\nZ5Z9wuDULsz5epYO13cwAQmlzqjlsSwAWodw04GlAMaYRJ9D9UeHzkKOXOCUAcz1X7UiItLRGWPI\nvySDrH5J3D//AyY99x7fvWIQUy/N6HCHfTuisi9q+e7CDawpreT683vz5HXDiYv2uF2W+FnQL3Sy\n1hbB4XNGq1qfA8uOemvJUevcYIzJA4p91hERETlpWf268Zf7L+aq4Wk89bct3PrCanbvr3O7LDkG\nay1LPihj/DPvsvnzAzyVN4Jf3jBSgbSDcuWc0rZGUq21WT6PS4ApJ1pHRETkVCXERvHsTedxycDu\n/OTND/nqr1bwi+uH89Vz09wuTXzsr23kh3/cxFsbd5Hdrxv/feN59E2Kd7ssCaBQvtBJREQkIIwx\nTMruS1a/bnx7/gdMfaWI/xyexqMTh9GjS4zb5YW9lVvLeWjRBsqr6/nelYN1mkWYUCgVEZGwld6j\nM0vuuYh5K0r41bKtrNxWzo+uHsrXMnvr1lEuqKxp4Ik/b+aNos9I79GJJbdfxPA+Xd0uS4JEoVRE\nRMJalCeCe8cN4MphPfn+6xt5aNEG/rT+M3523XAdLg4Say2L15Xxs798xMG6Ju4dl8G3LhtIbJTO\nHQ0nCqUiIiLAgJTOLJwyllfe386Mtz/mymdWcN9lA/jmRWcrHAVQyb5qfrjkX7xXUkFWv278/Prh\nDErt4nZZ4gKFUhEREUdEhOH2sf25bEgKj775ITP/uoXX1uzgh1cN5cphqTqk70cH6xqZU1DMCytL\niYmM4GfXDeemUX2J0LmjYUuhVERE5Ch9usXzwh2jeHfrPh5/azNTX1nH2PRkfjxhKOekJbhdXrvW\n2OzltTU7eGbpViprGrju/N48ctUQUrrEul2auEyhVERE5BguHtiDv3z7Yl5ds4P/eucT/vPZd7kh\nuy/funwgvRPj3C6v3di1C266yTLlp/t4oXAzJeU1jE1P5gdXnaMLmeQwhVIREZHjiPREcPvY/kwc\n2Ytnlm7lD+9v5/WiMm7I7ss94wYonJ6AtZZpD9ax4t1Yih6oZfRtht/cmc24wSk6HUK+RKFURETk\nJCTGR/PoxGFMviSd2f/YxsLCnSws3KlwegxeryU2DhobDNDSm+r1/Vm2vj+rfgiHDrlbn4SeoE8z\nKiIi0p71TozjyeuGU/C9cdw4qi8LC3eS89Q/eHDhBjaV7Xe7PNc1Nnt5fV0ZX3lmBSmTl5Fy3m6i\nY7wAxMfDrbdCaanLRUpI0kipiIjIaeidGMcT1w5nWs4A5i4vZvG6Ml4vKiPzrETuuLA/489NIzoy\nfMZ+yr6oZcHanSxYu5O9B+sZ0rMLsycP5c9Nqbyw0RAbC3V1kJAAPXu6Xa2EIoVSERGRM9A7MY7H\nrjmXh64czOLCMl5+71Pun7+eJ7p8xM0XnMX15/emf/dObpcZEE3NXv6xZR+vvr+dgk/2AZAzqAe/\nGNvv8Dmjv9sLU6dCfj7Mm9dy0ZNIWxRKRURE/CAhNopv/sfZ3Hlhf5Zv3cdL//yUZ5dt5dllWxnZ\nN5GJI3sxYUQaKQnt+9ZHXq9l6xfNrHxrM29t3MXuA3WkdInhvnEDuHFUX/p0+/IsWG+8ceTxrFlB\nLlbaFYVSERERP4qIMIwbnMK4wSl8VnWItzZ8zpsbPufxtzbzxJ83MzY9mfHD07h0YA/OSm4f05g2\ney2Fn1by9r928/a/drHnQD3Rnu1cPLA7j04cxuXnpBDlCZ9TFSQwFEpFREQCpHdiHFMuzWDKpRls\n21vNmxs+5831n/GjP/4LgH7J8VwysAcXD+zO2IxkusRGHV635d6esGBB8M/B9HotW/dW815xOatL\nKnm/tIIvahuJiYwgZ3AP+nmquO/6S0nwqVfkTCmUioiIBMGAlM5894pBPJA7kNLyGlZ8so93t5bz\nelEZv1+9HU+EYVBqF4b3TmB476787+w0Vq6M5rHHDLNnB64uay27D9Tx8e6DbNl9kI1lVawuqaSy\npgFoCdaXn5PKpYN6cNmQFDrFRFJQUKBAKn6nUCoiIhJExhjSe3QmvUdn7rzobOqbminaXsWqbeVs\nKKvi6ZvPxTZ5Dr9/zpyWr8goL7OXfkqfbnH07hZHUqdoOkVH0ikm8rhX+Xu9lgN1jew+UMeeA/Xs\nOVDH3gN17Npfx9a91WzZfZD9hxoPv793Yhw5g3owJiOZsenJ9E1qH6cYSPunUCoiIuKimEgPYzOS\nGZuRDMCM8ZZ772/i7bciqK+LwBPdTMrwchIu3cyTf6lt83tEeyKIj/EQF+WhsdnS2OyloclLQ7OX\nZq9tc52ucVFk9OjEVcPTOCetC4NTuzC4ZxcS46MD9rOKHI9CqYiISAjp1cvQs3skjQ0QGwsNDR6u\nvSCV2b9MZf+hRsq+qKXsi0Psr22kpqGJmvomahqaqalv4lBDM5GeCGIiI4iOjCDKY4j2eOgcG0nP\nhFhSE2JITYilR5cYYqM8Jy5GJIgUSkVERELMnj1t39uza1wUXeO6MqxXV3cLFAkAhVIREZEQo3t7\nSjjSTcVERERExHUKpSIiIiLiOtdCqTEm8ziv5Rljco0x04+3TEREREQ6BldCqTEmF1h0jNcyAay1\nS4EqY0xmW8uCVqyIiIiIBJwrodQJlyXHePlGoMp5XALkHmOZiIiIiHQQoXhOaSJQ6fM8+RjLRERE\nRKSD6DC3hDLG5AP5AKmpqRQUFATts6urq4P6eeFIPQ489Tg41OfAU48DTz0OvHDscUBCqRMQj1bi\nHLY/kSogyXmcCFQ4j9tadpi1dh4wDyA7O9vm5OScSslnpKCggGB+XjhSjwNPPQ4O9Tnw1OPAU48D\nLxx7HJBQ6gTEU2KMSbTWVgELgGxncTrQGmTbWiYiIiIiHYArh++NMXlAtjEmz1q72Fm8DMiy1hYZ\nY7KdK/SrrLVFzjr/tuxY1q1bV26M2R7QH+LLugPlQfy8cKQeB556HBzqc+Cpx4GnHgdeR+pxv5N5\nk7HWBrqQDs8YU2itzT7xO+V0qceBpx4Hh/oceOpx4KnHgReOPQ7Fq+9FREREJMwolIqIiIiI6xRK\n/eOUL+ySU6YeB556HBzqc+Cpx4GnHgde2PVY55SKiIiIiOs0UiohyxiTedTzPGNMrjFmuls1iUjo\n8t03aH8h0v4olJ4B7fQCx7n91yKf55kAzgQMVUcHVjl1xph852uGzzJt037m9DNXfQ4sZ59xhfNY\n+ws/a91+fSfH0XbsX8aYTKeneT7LwqrHCqWnSTu9wHL6WuKz6EZaZvvCWZ4b9KI6EOcX+FJnoot0\nZ6enbdrPnD5Pcnqa6fzSUZ8DT/sL/8s3xhTj7Je1HQfEI86929PDdV+hUHr6tNMLrkSg0ud5sluF\ndBDpHNlmS5zn2qb9zFq71Fo7xXma7kz8oT77mTEm86hprLW/8L/J1toMnz5rO/YjZ3R0LYC1dma4\n7isUSk+fdnrSbllr5/lMB5wJFKJtOmCcQ2+t4VR99r8ktwsIA+lHHUbWduxfo4BkZ4Q0bHusUCrt\nRRVHfvEkAhUu1tJhOIeDik40da+cGWvtTGCKMSbR7Vo6mjZGSUH7C79zRu+W0hKcOvyInUsqfKZW\nzzvRmzuiSLcLaMe00wuuBUDrdGvpwNG/hOT05FprH3Yea5v2M59zwopoOfyWj/rsb+nGmHRaeprk\n9Fz7Cz9yLm6qdM53rKClp9qO/auCI9dRVNEychp2PdZI6elbQMv/mKCdnt85fyVmt/616PPXYy5Q\npZG9M2eMyXdG8Fr7qm3a/3L58i+VEtRnv7LWLnbCErT0WPsL/yvkyHaa4TzXduxfiznSz0Razi8N\nux7r5vlnwPnrsYSWCxjCbuYFab98brlVSUtommStXapt2r+cw/U3OE+zWi96Up+lvWkdLaVlm53p\ns0zbsZ/49HhU6xGscOuxQqmIiIiIuE6H70VERETEdQqlIiIiIuI6hVIRERERcZ1CqYiIiIi4TqFU\nROQ0GWPeMcYUG2MWGWOsMWau82+e83qxP2+YfyZzXzv38hQRCVkKpSIiZyYL+Dkt98OcQst0oq33\nJs2y1lYdc81T4Ew9eNrfy1pbYoyZ649aREQCQaFUROT0FbUROhe2PvBjIE2k5d6FJSd88/Gtc+57\nKCISchRKRUROk88Urb7Lqqy184wx+cYYCy03wPY5vL/OGDPD5/HhOa6dZdPbGNG8AWcKQmNMovOe\n6caYd463bhvLCmkZyRURCTkKpSIiAeDMvlLl8xhgLnA5MB2YAUwCHoHDM7fgzJZTddSIZhZQ7DzO\nBZKBebTMytXmukcta50HvoQj0xaKiIQUhVIRkSCx1h4+3O8ciq/Ema+dluCZ5Jw7evTFUVUcmde9\ndY7sUuCK46x7OMhaa7OcZUnOZ4qIhJxItwsQEQlDbZ1r2hogW+cV973Sfi1OAHWC58POhUuLnPNN\n21o3ERjV+txaW0RLmC0KyE8kInKGNFIqInIGnAD4CJBojJnhszzXWZbvc4uoPOeweqLzej6QjIlP\nCwAAAJFJREFUbozJdQJlknMe6Aycc0jhS6OjrR52wula5xzWttad53zOIloO+UNLsP15YDohInJm\njLXW7RpEROQEnPCb7gTU01k/Hcj1Ob9VRCSkKJSKiIiIiOt0+F5EREREXKdQKiIiIiKuUygVERER\nEdcplIqIiIiI6xRKRURERMR1CqUiIiIi4jqFUhERERFx3f8DfzcLNcVa6TAAAAAASUVORK5CYII=\n",
      "text/plain": [
       "<matplotlib.figure.Figure at 0x171f2662e8>"
      ]
     },
     "metadata": {},
     "output_type": "display_data"
    }
   ],
   "source": [
    "time, xc = ms.time_history(t, x)\n",
    "disp_plot, _ = plt.plot(time, xc.T[:, 0], t,\n",
    "                        x.T[:, 0], '*b', label='Displacement')\n",
    "vel_plot, _ = plt.plot(time, xc.T[:, 1], 'r',\n",
    "                       t, x.T[:, 1], '*r', label='Velocity')\n",
    "plt.legend(handles=[disp_plot, vel_plot])\n",
    "plt.xlabel('Time (sec)')\n",
    "plt.title('Response of Duffing Oscillator at 0.0159 rad/sec')\n",
    "plt.ylabel('Response')\n",
    "plt.legend\n",
    "plt.grid(True)"
   ]
  },
  {
   "cell_type": "code",
   "execution_count": 21,
   "metadata": {
    "slideshow": {
     "slide_type": "skip"
    }
   },
   "outputs": [
    {
     "data": {
      "image/png": "iVBORw0KGgoAAAANSUhEUgAAAogAAAExCAYAAAD/ZFOaAAAABHNCSVQICAgIfAhkiAAAAAlwSFlz\nAAALEgAACxIB0t1+/AAAIABJREFUeJzt3Xl8VPW9//H3yb4TsrKEJCQEQthDAJVSrUYUFfVXcK+2\n1pbea3+1t7eLeq9alVoFq9ZavYpata29P6v3uoAsgoi4YYtQ1iyEsIZANhKyZzLz/f2RQRPKGjI5\ns7yej0cec87MaD5+Hea8Od/NMsYIAAAAOCrI7gIAAADgXQiIAAAA6IGACAAAgB4IiAAAAOiBgAgA\nAIAeCIgAAADogYAIAACAHgiIAAAA6IGACAAAgB5CPP0LkpKSTGZmpqd/DQAAAE7hiy++qDHGJJ/q\nfacVEC3LyjfGbOh2Ps99mG2MufNk/2xmZqbWr19/Or8GAAAAHmRZ1p7Ted8pu5gtyyqU9Pox56uM\nMYskZbnPAQAA4CdOGRCNMasklXd7KkvS0VBY7j4HAACAnzjjMYjuO4dH5Ut6re/KAQAAgN16PYvZ\nsqx8SRu6j03s9to8y7LWW5a1vrq6+qwKBAAAQP86m2VuCk80QcUYs8gYU2CMKUhOPuVEGQAAAHiR\nXgVEy7LmGWMWuo+ZpAIAAOBHTmcW81xJBe7Ho4FwgWVZOy3LOuzpAgEAANC/TjlJxRjzhqQ3up2v\nkjTQk0UBAADAPmy1BwAAgB4IiAAAAP2spaNTv1+9Q/OXbLe7lOPy+F7MAAAA6OJwuvTX9fv021U7\nVN3YrlljB8nlMgoKsuwurQcCIgAAgIcZY7R860E9uqJE5TXNKsgYqGe/la/JGQl2l3ZcBEQAAAAP\nWldeq4eXFWvTvnrlpMTohVsKdNHoFFmWd9017I6ACAAA4AFFlUe0cHmxPiip1uABEVo4d7zm5Kcp\n2Mu6k4+HgAgAANCH9h9u0eMrS/XmxgrFhofo7lm5+vZ5mYoIDba7tNNGQAQAAOgDh5s79PQHZfrj\nZ3skS5r39Szdfv4IDYgKtbu0M0ZABAAAOAutHU794ZNdenbNTjV3dGru5DT9W+FIDYmPtLu0XiMg\nAgAA9EKn06XXv9ivJ1aWqqqxXYWjU/WLS0dpZGqs3aWdNQIiAADAGTDGaMW2Q1q4oljl1c2anDFQ\nT9+UrymZ3rlkTW8QEAEAAE7T5+W1emR5sTburdeIlBgtunmyLs5L9eola3qDgAgAAHAKJQcbtXB5\nsd4vrtKguAgtmDNOc/LTFBLsn7sWExABAABOoKK+VU+sLNX/bNivmPAQ3Xlprr5zXqYiw3xnyZre\nICACAAAco76lQ8+s2amXP90tSfr+jCzdfkG24qPC7C2snxAQAQAA3NocTr30yW49s6ZMTe2dmpOf\npp9cPFJDfXjJmt4gIAIAgIDndBn9z4auJWsqG9p0YW6K7rw0V6MG+f6SNb1BQAQAAAHLGKM1JdV6\nZFmxSg41asKweD1x3USdk5Vod2m2IiACAICAtGlfvR5eVqR15XXKTIzS0zfm67Jxg/xuyZreICAC\nAICAsrumWY++V6J3N1cqMTpMD141RjdMTVeony5Z0xsERAAAEBBqmtr11Ps79OrnexUWEqQ7LsrR\nvK9nKSacOHQsWgQAAPi1lo5OvfDRLj334U61dbp0/ZRh+nFhjlJiI+wuzWsREAEAgF9yOF366/p9\n+u2qHapubNelYwbp55eOUnZyjN2leT0CIgAA8CvGGK3YdkgLlxervKZZUzIH6tlvTdbkjIF2l+Yz\nCIgAAMBvrN9dp4eXFeuLPYc1IiVGz99SoMLRKcxMPkMERAAA4PPKqhq1YHmJVm4/pNS4cD3yzXGa\nOzlNIcxM7hUCIgAA8FmHjrTpt6tK9drf9ykqLEQ/v2SUvjt9uCLDgu0uzacREAEAgM9pbHPouQ/L\n9cLH5XK6jL59XqZ+dGGOEqLD7C7NLxAQAQCAz+jodOnVz/foqdVlqmvu0JUThuhnM0cpPTHK7tL8\nCgERAAB4PZfLaMmWSv1mRYn21rXovOxE3T1rtMalDbC7NL9EQAQAAF7t07IaPbysWFsqGpQ7KFYv\n3zpF549MZmayBxEQAQCAVyqqPKJHlhXrw9JqDY2P1OPXTtDVE4cqKIhg6GkERAAA4FUq6lv12Hsl\nenNjheIiQvUfl+XqlnMzFRHKzOT+QkAEAABeoaHFoafXlOnlT3dLkubNyNLtF4zQgKhQewsLQARE\nAABgqzaHU698ultPf1CmxvZOfXNSmv595kgNjY+0u7SARUAEAAC2cLqM3txYocffK9GBhjZdMCpZ\nd16aq9GD4+wuLeAREAEAQL8yxmhNabUWLCtW8cFGjU8boN9cO0HnZSfZXRrcTisgWpaVb4zZ0O18\nrqR6SfnGmIWeKg4AAPiXzfvr9fDSYn1WXqv0hCg9dcMkXT5uMDOTvcwpA6JlWYWSnpOU7T7PlyRj\nzCrLsrKODY8AAADH2lvbooUrirVkc6USosN0/+w83TgtQ2EhQXaXhuM4ZUB0B8Hybk9dJ2ml+7hc\nUqEkAiIAAPgnh5s79LvVO/TndXsUEhSkH104QvO+nqXYCGYme7PejEGMl1TX7Tyxj2oBAAB+os3h\n1MvumcnN7Z26bsow/VvhSKXGRdhdGk6DRyapWJY1T9I8SUpPT/fErwAAAF7I5TJ66x8V+s2KrpnJ\nF+Wm6M5ZuRqZGmt3aTgDvQmI9ZIS3MfxkmqPfYMxZpGkRZJUUFBgel0dAADwGR/vqNGvlxZpe+UR\njRvKzGRf1puA+JqkAvdxlqRVfVcOAADwNUWVR/TwsmKtLa1W2sBIPXn9RM0eP4SZyT7sdGYxz5VU\nYFnWXGPMG8aYDZZlFbhnN9czgxkAgMBU2dCqx98r1Rsb9isuIlT3XD5aN5+bofAQ9kz2daczi/kN\nSW8c89wij1UEAAC82pE2h577cKde/HiXXC7p+zOy9EP2TPYr7KQCAABOS0enS//9t7168v0dqmvu\n0FUTh+hnM0dpWEKU3aWhjxEQAQDASRljtHzrQS1YXqzdtS06NytR/3HZaI1LG2B3afAQAiIAADih\nL/bU6aF3i7Rhb71Gpsbope9M0QWjkmVZTEDxZwREAADwT8qrm7RweYmWbzuolNhwLZgzTnPy0xQS\nzNZ4gYCACAAAvlTT1K4nV+3QX/62VxEhQfr3i0fqezOGKyqMyBBI+L8NAADU2uHUix+X69kPy9Xq\ncOrGqem646IcJceG210abEBABAAggDldRv/zxX49trJEh460a2Zequ6clavs5Bi7S4ONCIgAAAQg\nY4zWlFbrkaXFKjnUqEnp8fr9jfmakplw6n8Yfo+ACABAgNla0aBfLy3SpztrlZEYpWduytessYOY\nmYwvERABAAgQ+w+36LH3SvXmxgoNjArV/bPzdOO0DIWFMDMZPREQAQDwcw0tDj2zpkwvfbpblqTb\nL8jWv1yQrbgItsbD8REQAQDwU+2dTv3psz36/Qdlamh16JuT0vTTmSM1JD7S7tLg5QiIAAD4GZfL\naMmWSj26olj76lr19ZHJuuvSXOUNibO7NPgIAiIAAH5kXXmtHl5apE37GzR6cJz+dNs4zchJtrss\n+BgCIgAAfqCsqkmPLCvSqqIqDR4QoceumaCrJw1VcBAzk3HmCIgAAPiw7lvjRYUG6xeXjtJ3pw9X\nRGiw3aXBhxEQAQDwQW0Op178eJf+a81OtTqc+ta0rq3xEmPYGg9nj4AIAIAPcbmM3t5UoUeXl+hA\nQ5suzkvVXWyNhz5GQAQAwEd8trNWDy3drq0VRzRu6AA9ft1EnZOVaHdZ8EMERAAAvFz3CShD4yP1\n2+sm6soJQxTEBBR4CAERAAAvdewElDsvzdWt0zOZgAKPIyACAOBljp2ActO0dP2YCSjoRwREAAC8\nxLETUApHp+ruy5iAgv5HQAQAwAt8trNWv15apC0VDRo3dIAeu3aizs1mAgrsQUAEAMBGXRNQirWq\n6JCGDIhgAgq8AgERAAAbdJ+AEskOKPAyBEQAAPpRm8OpP3yyS8988NUElDsuylESE1DgRQiIAAD0\ng+NNQLlrVq5GpDABBd6HgAgAgId1n4AydmgcE1Dg9QiIAAB4yLETUJ64boKumjCUCSjwegREAAD6\nWG1Tu558f4de/bxrAsrPLxml277GBBT4DgIiAAB95NgJKDdOTdePC5mAAt9DQAQA4Cy5XEbvbDqg\nR1eUqKK+lQko8HkERAAAzsLn5bV6aGmRNu/vmoDy6DXjdV52kt1lAWeFgAgAQC/srmnWI8uKtXzb\nQQ0eEKHHr52gqycyAQX+gYAIAMAZaGhx6KnVO/TKZ7sVGhykn148Ut+bkaXIMCagwH8QEAEAOA0O\np0uvrtuj376/Qw2tDl07eZh+OnOkUuIi7C4N6HMERAAATsIYo9XFVXpoaZHKq5t1Xnai7rk8T3lD\n4uwuDfCYXgVEy7LmSqqXlGWMWdS3JQEA4B22Hziih5Zu1ydltcpKitYLtxTootEpsizGGcK/nXFA\ntCwrX1K5MWaDZVmFlmXlG2M2eKA2AABsUdXYpsffK9Vr6/dpQGSo7p+dp5vOyVBocJDdpQH9ordd\nzAskXayuO4ir+rAeAABs0+Zw6oWPyvXMmp1yOF26bfpw/ejCHA2ICrW7NKBfnXFAdN85LLcs67Ck\n7x/vPZZlzZM0T5LS09PPrkIAADzs6ELXC5cX60BDmy4Zk6q7Zo3W8KRou0sDbNGbLuZ4dY0/fFjS\n85ZlbTDGlHd/j3tc4iJJKigoMH1RKAAAnrB+d53mv1ukTfvqNXZonB6/bqLOyUq0uyzAVr3pYp4n\n6WFjTL1lWeWS5kpa2LdlAQDgWXtrW7RgebHe3VKp1Lhw/eaaCfrmJBa6BqSzXObGGPOGuzsZAACf\ncKTNoadXl+mlT3YrOMjSvxXmaN7XsxQVxspvwFG9GYO40LKsX7jvHiawzA0AwBd0Ol3677/v0xMr\nS3W4pUNz8tP0s5mjNGgAC10Dx+rVX5eMMXQpAwB8xgclVXro3SKVVTVp2vAE3XtFnsYOHWB3WYDX\n4n46AMBvlRxs1ENLi7S2tFqZiVF67ubJmpmXykLXwCkQEAEAfqe6sV1PrCrV//vbXsWEh+jeK/J0\n8zkZCgthoWvgdBAQAQB+o83h1B8+2aVnPtipNodTt5ybqR9flKOB0WF2lwb4FAIiAMDnGWO0ZHOl\nHllWrIr6VhWOTtXdl+UqOznG7tIAn0RABAD4tH/sq9eDi7dpw956jR4cp4Vzx2v6iCS7ywJ8GgER\nAOCTDja0aeHyYv3vxgolxYRrwZxxmjt5mIJZ6Bo4awREAIBPae1watHacj374U45jdHtF2Tr9m+M\nUEw4lzSgr/CnCQDgE4wxemfTAS1YVqwDDW26bNwg3T1rtIYlRNldGuB3CIgAAK/XfZzhmCFxeuK6\niZqWlWh3WYDfIiACALzWseMMF84ZrzmT0xhnCHgYAREA4HVaO5x6/qNy/deanXK6jP71gmz9kHGG\nQL/hTxoAwGswzhDwDgREAIBXYJwh4D0IiAAAWzHOEPA+BEQAgC3aHF3rGTLOEPA+/CkEAPQrY4wW\nb67UI0uLGGcIeCkCIgCg32zaV68Hl2zXF3sOM84Q8GIERACAxx1saNPCFcX63w2MMwR8AQERAOAx\nxxtnePsF2YqNCLW7NAAnQUAEAPQ5Y4yWbK7UI8uKVVHfqllju8YZpicyzhDwBQREAECf2ry/Xg8s\n7hpnmDc4To9dO0HnMM4Q8CkERABAn6hqbNOjy0v0+hf7lRQTrgVzxmnu5GGMMwR8EAERAHBWOjpd\neumTXXpqdZnaO536wflZ+r/fGME4Q8CHERABAL1ijNHq4ir96t0i7app1kW5KbrnijwNT4q2uzQA\nZ4mACAA4Y2VVTZq/ZLs+LK1WVnK0Xr51ii4YlWJ3WQD6CAERAHDajrQ59OSqHXrl092KDA3WPZeP\n1rfPy1RocJDdpQHoQwREAMApOV1Gr6/fp0dXlKiupUPXTxmmn84cpaSYcLtLA+ABBEQAwEn9fXed\nHli8TVsrjmhK5kC9Mnuqxg4dYHdZADyIgAgAOK4D9a16ZFmx3tl0QIMHROh3N0zS7PGDZVksWwP4\nOwIiAKCH7tvjuYzRHReO0L9ckK2oMC4ZQKDgTzsAQFLXsjXLth7UQ+8WqaK+VZeN69oeb1gC2+MB\ngYaACABQUeURPbB4m9aV1yl3UKz+8v1pOi87ye6yANiEgAgAAexwc4ceX1mqVz/fo7jIUM2/eqxu\nmDJMISxbAwQ0AiIABKBOp0uvfr5Xj68sVVN7p24+J0M/uXik4qPC7C4NgBcgIAJAgPmkrEYPLN6m\n0kNNOi87Ub+cPUajBsXaXRYAL0JABIAAsa+uRb96d7tWbDukYQmRevZbk3XJmFSWrQHwTwiIAODn\nWjucemZNmZ5bW65gy9LPLxml2742XBGhwXaXBsBL9SogWpaVLylLkowxb/RpRQCAPnF02ZpfLdmu\nAw1tunLCEN19Wa4GD4i0uzQAXq63dxDvNsZcY1nWLyzLyjfGbOjTqgAAZ6X0UKPuf2ebPt1Zq9xB\nsXriuomalpVod1kAfMQZB0TLsuZK+rskGWMW9nlFAIBeO9Lm0G9X7tArn+1WdFiwHrxqjG6cms6y\nNQDOSG/uIE6RvuxmLjxeSLQsa56keZKUnp5+VgUCAE7N5TJ6Y8N+LVxerNrmDl0/JV0/v2SUEqJZ\ntgbAmettF3OtMWaDZVmFlmXNPXYcojFmkaRFklRQUGDOtkgAwIlt3l+v+97epn/sq9ek9Hi99J2p\nGpc2wO6yAPiw3gTEWknl7uN6dd1RZKIKAPSz2qZ2PbqiRK+t36fE6HD95poJ+uakoQoKYtkaAGen\nNwHxDUlz3cfxco9HBAD0j06nS39et0ePryxVS4dTt00frjsKcxQXEWp3aQD8xBkHRGNMuWVZ9e7J\nKolMVAGA/rOuvFb3v7NNxQcbNX1Eou6fPUY5qeyCAqBv9WoMonuMoUTXMgD0i8qGVv16abEWbzqg\nofGR+q+b8nXp2EHsggLAI9hJBQC8WHunUy98tEu/X10mpzG646Ic/ev52YoMYxcUAJ5DQAQAL7W6\n+JAeXLxdu2tbNDMvVfdekadhCVF2lwUgABAQAcDL7K5p1vwl2/V+cZWykqL1ynen6vyRyXaXBSCA\nEBABwEu0dHTq6Q/K9PzaXQoNtnT3rFzdOn24wkLYBQVA/yIgAoDNjDF6d0ulHnq3SJUNbfo/k4bq\nrlm5So2LsLs0AAGKgAgANiqratR9b2/TpztrlTc4Tk/dMEkFmQl2lwUgwBEQAcAGze2d+t3qHXrx\no12KCgvW/KvG6MZpGQpmFxQAXoCACAD9yBijpVsOav6S7Tp4pE3XFqTpzktzlRgTbndpAPAlAiIA\n9JOyqibd/842fVxWo7zBcXr6pnxNzhhod1kA8E8IiADgYc3tnXpqdZle/LhcEaHBevCqMbqJ7mQA\nXoyACAAeYozRsq1d3cmVDW2aOzlNd83KVRLdyQC8HAERADxgZ3VXd/JHO2o0mtnJAHwMAREA+lBL\nR1d38gsfdXUnP3DlGN00LV0hwSx2DcB3EBABoA8YY7Tc3Z18oKFNc/K7upOTY+lOBuB7CIgAcJbK\nq5v0S3d3cu6gWD15wyRNoTsZgA8jIAJALx3dO3nR2nJFhATrl7PzdPM5GXQnA/B5BEQAOEPGGK3Y\ndkjzl2xXRX2rvpnftXdySix7JwPwDwREADgDu2qadf872/RhabVyB8Xqrz84V1OH050MwL8QEAHg\nNLR2OL/sTg4PCdJ9V+TplnPpTgbgnwiIAHASxhi9t/2QHlzs7k6eNFR3XUZ3MgD/RkAEgBPYW9ui\n+xdv0+riKo1KjdVr887RtKxEu8sCAI8jIALAMdo7nXp+bbmeWl2mkCBL91w+Wt8+L1OhdCcDCBAE\nRADo5pOyGt379laVVzfrsnGDdO8VeRo8INLusgCgXxEQAUBSVWObfrWkSO9sOqCMxCi9fOsUXTAq\nxe6yAMAWBEQAAc3pMvrzuj36zYoStXe6dMdFObr9gmxFhAbbXRoA2IaACCBgbdpXr/98a4u2VhzR\njJwkPXjVWA1Pira7LACwHQERQMBpaHHo0feK9erne5UcE67f3zhJl48bLMuy7C4NALwCARFAwDDG\n6M2NFfr10iLVNXfo1vOG6ycX5yg2ItTu0gDAqxAQAQSEHYcadc9bW/X5rjpNSo/XK9+dqjFDBthd\nFgB4JQIiAL/W0tGp371fphc+Kld0eIge/uY4XVcwTEFBdCcDwIkQEAH4rfe2HdQD7i3yrpmcprtm\n5SoxJtzusgDA6xEQAfidfXUtemDxNq0q6toi7/V/OVdTMhPsLgsAfAYBEYDf6Oh06fmPyvXU6h0K\nsiz9x2W5unX6cLbIA4AzREAE4Bc+3Vmje9/aqp3Vzbp0zCDdNztPQ+LZIg8AeoOACMCnVTe269dL\ni/TmxgoNS4jUS9+Zom/kskUeAJwNAiIAn+R0Gf3l8z1auKJEbQ6nfnThCP3wGyPYIg8A+sBZBUTL\nsn5hjFnYV8UAwOnYvL9e97y1VZv3N2j6iEQ9eNVYZSfH2F0WAPiNXgdEy7IKJV0siYAIoF80tDr0\n2Hsl+tO6PUqKCdeT10/UlROGsEUeAPQxupgBeD1jjN7ZdEDzlxSprrld3z43U/8+c6Ti2CIPADyi\nVwHRsqx8Y8wqy7Lu7OuCAKC78uom3fv2Vn1SVqsJaQP08q1TNHYoW+QBgCf19g7iSVectSxrnqR5\nkpSent7LXwEgkLU5nHpmzU49u2anwkODNP/qsbpxarqC2SIPADzujAPi0buHJ3uPMWaRpEWSVFBQ\nYHpZG4AAtba0Wve9vVW7a1t01cQh+s/LRyslNsLusgAgYPTmDmKWZVlZ6rqLmOAOjBv6uC4AAejQ\nkTbNX7JdSzZXanhStF793jRNH5Fkd1kAEHDOOCAaY96QvuxGju/zigAEHKfL6M/r9ug3K0rU7nTp\nJ4Uj9YPzs1jTEABs0utZzN27kQGgtzbvr9d/vrlVWyoaNCMnSfOvGqvMpGi7ywKAgMYyNwBscaTN\nocdWlOiP7jUNn7phkq4YP5g1DQHACxAQAfQrY4wWb67U/CXbVdvEmoYA4I0IiAD6za6aZt371lZ9\nXFaj8WkD9IdvT9G4NNY0BABvQ0AE4HFtDqee/XCnnlmzU+HBQXrwqjG6aVoGaxoCgJciIALwqI93\n1Ojet7dqV02zZk8YonsvH62UONY0BABvRkAE4BFVjW361ZIivbPpgDITo/Sn26ZqRk6y3WUBAE4D\nARFAn3K6jF79fI8eXV6i9k6XfnxRjv71gmzWNAQAH0JABNBntuxv0H++tUWb9zfoayOS9OBVY5SV\nHGN3WQCAM0RABHDWjrQ59Ph7pfrjZ7uVEB2u390wSbNZ0xAAfBYBEUCvGWP07pZKPbh4u6qb2nXz\nORn66cxRGhDJmoYA4MsIiAB6ZXdNs+59e6s+2lGjsUPj9PwtBZowjO3ZAcAfEBABnJE2h1PPfViu\np9eUKSw4SPfPztPN52aypiEA+BECIoDTtqakSr98Z5v21Lbo8vGDdd8VeUplTUMA8DsERACnVFHf\nqvmLt2v5toPKSorWn2+bpq/lJNldFgDAQwiIAE6oo9OlFz4u11Pvl8nI6OeXjNL3ZgxXeAhrGgKA\nPyMgAjiuT8q6tsgrr27WJWNSde8VeUobGGV3WQCAfkBABNDDwYY2/erd7VqyuVIZiVF66dYp+sao\nFLvLAgD0IwIiAEmSw+nSy5/s1m9XlcrhMvpJ4Uj94PwstsgDgABEQASgz8trde/bW1V6qEkX5qbo\n/tljlJ5IdzIABCoCIhDADh1p0yPLivXmxgoNjY/U87cUqHB0ClvkAUCAIyACAajN4dSLH+/S0x+U\nqdNp9H+/MUI//MYIRYbRnQwAICACAcUYo1VFVZq/ZLv21rVoZl6q7rk8j+5kAEAPBEQgQJRVNeqB\nxdv10Y4ajUiJ0Z9um6oZOcl2lwUA8EIERMDPNbQ69OSqHfrjZ7sVGRas+67I083nZig0OMju0gAA\nXoqACPgpp8vo9fX79OiKEtW1dOj6Ken62cyRSowJt7s0AICXIyACfmhtabV+vbRIxQcbVZAxUK9c\nOVVjhw6wuywAgI8gIAJ+pORgox5aWqS1pdUalhCp3984SZePG8yyNQCAM0JABPxA1ZE2Pb6yVH9d\nv08x4SG65/LRuvncDIWHsGwNAODMERABH9bS0alFa8u1aG25HE6Xbp0+XD+6cITio8LsLg0A4MMI\niIAPau906i+f79XTH+xUTVO7Lhs3SHdemquMxGi7SwMA+AECIuBDOp0u/e+GCj35/g5V1LfqnKwE\nPXfzZE3OGGh3aQAAP0JABHyAy2X07pZKPbGyVOU1zZowLF4L5ozX9BGJTEABAPQ5AiLgxYwxer+o\nSo+tLFVR5RGNSo3Vopsn6+K8VIIhAMBjCIiAF3K5jN7bflBPrS7TtgNHlJkYpSevn6grxg9RcBDB\nEADgWQREwIt0Ol16d0ulfr+6TDuqmjQ8KVqPzh2vqycNZWs8AEC/ISACXqCj06W3NlbomTVl2l3b\nopGpMfrdDV2LXHPHEADQ3wiIgI0aWh36y+d79cqnu3XwSJvGDo3Ts9+arJl5qQoiGAIAbNKrgGhZ\n1jz3YbYx5s4+rAcICPvqWvTix7v01/X71NLh1PQRiXpkzjidPzKZyScAANudcUC0LKtQ0ipjTLll\nWa9bllVojFnlgdoAv2KM0cZ99Xrxo11atrVSQZalKycM0W0zhmvMkAF2lwcAwJd6cwcxy/2zSFK5\n+xjACbR2OLV40wH9ad0ebaloUGxEiL7/9Sx957xMDR4QaXd5AAD8kzMOiMaYRd1O8yW91nflAP5j\nV02zXl23R69/sV8NrQ7lpMTogSvHaM7kNMWEM/wXAOC9en2VsiwrX9IGY8yG47w2T9I8SUpPT+99\ndYCP6eh0aXVxlf7yt71aW1qtkCBLl4wdpJvPydC04QmMLwQA+ISzuY1ReKIJKu67jIskqaCgwJzF\n7wB8QlHTE2w1AAAJA0lEQVTlEb2+fr/e+keF6po7lBoXrp8UjtT1U4cpNS7C7vIAADgjvZ7FbIxZ\n6D5mkgoCUn1Lh97ZdECvr9+vLRUNCg22VDg6VdcWDNOMnCSFsLA1AMBH9XYW8wLLsu6UlCDpmj6v\nCvBS7Z1OfVhSrbc3HdDKbYfU4XRp9OA43XdFnq6eNFQJ0WF2lwgAwFnrzSSVVZIGeqAWwCt1Ol36\ndGet3tl0QCu2HVRjW6cGRoXqhqnDdE3BMI0dyhI1AAD/wlRK4DhcLqP1ew7rnU0VWrbloGqbOxQb\nHqKZYwZp9oTBmj4iib2RAQB+i4AIuLU5nPpsZ63e235QK7dXqaapXRGhQSocnarZE4bo/JHJiggN\ntrtMAAA8joCIgNbQ4tDqkkNauf2Q1pRUq6XDqZjwEJ0/Klkz81JVODpV0axZCAAIMFz5EFCMMSo+\n2Ki1pdVaU1Ktv++uU6fLKDk2XFdPGqqZeak6NztR4SHcKQQABC4CIvze4eYOfVRWo7Wl1VpbWq2q\nxnZJ0qjUWH1vRpYuGZOqCWnxCgpiEWsAACQCIvxQc3unvthzWOvKa/XJzlpt3l8vY6QBkaH6Wk6S\nzs9J1oyRSeyDDADACRAQ4fO6B8J15bXavL9BnS6j4CBL49MG6I4Lc3T+qGRNSItXMHcJAQA4JQIi\nfIoxRvsPt2rjvnpt3HtYG/bWa1tFVyAMcQfCeV/P0jlZiZqcMZAJJgAA9AJXT3i1lo5Obd7foI17\nuwLhxn31qnaPIYwIDdL4tHgCIQAAfYyrKbxGQ4tD2w40aNuBI18+7qxukst0vT48KVozRiRpUnq8\nJqUP1KhBsSxWDQCABxAQ0e86nS7trWvRjqomFVc2fhkGK+pbv3zPoLgIjRkSp1ljB2lS+kBNGBbP\nPscAAPQTAiI8xuF0aU9ts3YcatKOKvfPoUaV1zSro9MlSbIsaXhitCalx+tb52RozJA4jRkSp8SY\ncJurBwAgcBEQcVY6nS4dqG/T7tpm7alt1u7alh6PDqf58r3DEiKVkxKr80cma0RKjEamxmpESgzj\nBgEA8DJcmXFSLpdRdVO7KupbdcD9U3G4VXvqWrSntkX76lrU6foqBEaEBikzMVpZSdG6OC9VOSkx\nykmJVXZKtKLC+LgBAOALuGIHsE6nS7XNHao60q7qpjYdbGj/KgTWt+pAQ6sONrT1uAsoSbERIcpI\njFLekDhdNm6QMhKilZEYpcykaKXEhsuyWGsQAABfRkD0Mx2dLtW3dOhwi0N1zR2qbW53B8Duj22q\naWpXbXOHTM/sp+AgS4PiIjQkPkL56QM1JD5SQ+IjleZ+HBwfobiIUHv+4wAAQL8gIHohl8uoqaNT\nTW2damzrVGObQ43tXccNrQ4dbu7Q4ZYO96Oj67ilQ4ebHWpq7zzuvzMkyFJybLhSYsOVNjBSk9IH\nfnl+9DElLkKpseEKYekYAAACGgGxl4wxcjiNHE6X2hxOtTqcanM41dLhVGtH1/mXj0ePjzlvcoe+\nrkdH13Fbp5o6Ov/pzt6xYsNDFB8dqoSoMA2MClN2cozio7rO46PD3M+HKiEmTCmxEYqPDFUQ28wB\nAIDT4FcB8U/r9qio8ohcLiOXMXIZyWWMjJGc7ueM+7mu866g5zJGTiM5XS45Oo06nC45nC51dHY9\nOpxfPefodLmPT5HgTiA4yFJUaLAiwoIVEx6i2Iiun6SYaMVGhHadh4d8dRwRqhj3e+IiQhQXEar4\nqDCFhXCXDwAAeIZfBcSNew9rbWmNgiwpyLIUHGTJch8HWVJQkPXVseU+Duo6tixLoUGWQoODFBcW\nqrDgruPQ4CCFhbgfjz53zHlEaLAi3aEvKjRYkWHBiggNVlRY1/ORYe6f0GB2/gAAAF7PrwLi49dO\ntLsEAAAAn8ftLAAAAPRAQAQAAEAPBEQAAAD0QEAEAABADwREAAAA9EBABAAAQA8ERAAAAPRAQAQA\nAEAPBEQAAAD0QEAEAABADwREAAAA9GAZYzz7CyyrWtIej/6SryRJqumn34UutHn/o83tQbv3P9q8\n/9Hm/a+/2zzDGJN8qjd5PCD2J8uy1htjCuyuI5DQ5v2PNrcH7d7/aPP+R5v3P29tc7qYAQAA0AMB\nEQAAAD34W0BcZHcBAYg273+0uT1o9/5Hm/c/2rz/eWWb+9UYRAAAAJw9f7uDCPgdy7LyT/LaXMuy\nCi3L+kV/1uTvTtHmC9yP8/qvIgDoXz4bEE91YeTC2fdOo825cPYxy7IKJb1+gtfyJckYs0pS/clC\nDU7fydrcbZ5lWTsllfdTSX7Psqx57p8FJ3id73MPOI125zu9j7k/x4W+8Fn3yYB4qgsjF86+d5pt\nyoWzj7nb+0TteZ2kevdxuaTCfinKz52izSXp+8aYbPf7cJbcgXyVMWaRpCz3effX+T73gFO1uxvf\n6X3I3cbXuD/L+d6eXXwyIOrUF0YunH3vdNqUC2f/ipdU1+080a5CAkyWt/wN309k6avvk3L3eXd8\nn3vGqdpd4ju9TxljVhljfuA+zTLGbDjmLV71WffVgHiqCyMXzr53Om3KhRN+zxiz0H3BTDzBXRec\nAWPMIvddLEnKl7T+mLfwfe4Bp9HuEt/pHuFuzx8c5yWv+qz7akCEF+LC2e/qJSW4j+Ml1dpYS0Bw\nj9ea6z6t1fHvuqAX3N1pG45zVwUedLJ25zvdM4wxCyX9wLKseLtrORlfDYinujBy4ex7J21TLpz9\np9uXymv6qp2zJNEN5CHd2ny9vmrnbB3/rgt6p9AYc+dxnuf73LOO2+58p/c9y7K6jzssl3Ts5B+v\n+qz7akA87oWRC6dHnarNuXB6gPsLuqDbF7UkvS9JR//G7/6bfT13XvrGabT5te7XdtLmfcOyrHnu\nuypHP898n/eDU7Q73+l9r1A9A2C55L2fdZ9dKNs97b5cXQM9F7mf+8IYM/lEr+PsnGab17lfX2hf\npQB8RbdlherUdfG8xhiziu9zzzqDduc7vY+4g+C17tPJRyeseOtn3WcDIgAAADzDV7uYAQAA4CEE\nRAAAAPRAQAQAAEAPBEQAAAD0QEAEAABADwREAAAA9EBABAAAQA//HwujWKm5kx1vAAAAAElFTkSu\nQmCC\n",
      "text/plain": [
       "<matplotlib.figure.Figure at 0x171f6b8cf8>"
      ]
     },
     "metadata": {},
     "output_type": "display_data"
    }
   ],
   "source": [
    "omega = np.arange(0, 3, 1 / 200) + 1 / 200\n",
    "amp = sp.zeros_like(omega)\n",
    "amp[:] = np.nan\n",
    "t, x, e, amps, phases = ms.hb_time(duff_osc_ss, num_variables=2,\n",
    "                                 omega=1 / 200, eqform='first_order', num_harmonics=1)\n",
    "for i, freq in enumerate(omega):\n",
    "    # Here we try to obtain solutions, but if they don't work,\n",
    "    # we ignore them by inserting `np.nan` values.\n",
    "    x = x - sp.average(x)\n",
    "    try:\n",
    "        t, x, e, amps, phases =\n",
    "        ms.hb_time(duff_osc_ss, x0=x,\n",
    "                 omega=freq, eqform='first_order', num_harmonics=1)\n",
    "        amp[i] = amps[0]\n",
    "    except:\n",
    "        amp[i] = np.nan\n",
    "    if np.isnan(amp[i]):\n",
    "        break\n",
    "plt.plot(omega, amp)"
   ]
  },
  {
   "cell_type": "markdown",
   "metadata": {
    "slideshow": {
     "slide_type": "slide"
    }
   },
   "source": [
    "#### Let's sweep through driving frequencies to find a frequency response function"
   ]
  },
  {
   "cell_type": "code",
   "execution_count": 10,
   "metadata": {
    "hide_input": false,
    "scrolled": true,
    "slideshow": {
     "slide_type": "-"
    }
   },
   "outputs": [],
   "source": [
    "omegal = np.arange(3, .03, -1 / 200) + 1 / 200\n",
    "ampl = sp.zeros_like(omegal)\n",
    "ampl[:] = np.nan\n",
    "t, x, e, amps, phases = ms.hb_time(duff_osc_ss, num_variables=2,\n",
    "                                 omega=3, eqform='first_order', num_harmonics=1)\n",
    "for i, freq in enumerate(omegal):\n",
    "    # Here we try to obtain solutions, but if they don't work,\n",
    "    # we ignore them by inserting `np.nan` values.\n",
    "    x = x - np.average(x)\n",
    "    try:\n",
    "        t, x, e, amps, phases = ms.hb_time(duff_osc_ss, x0=x,\n",
    "                 omega=freq, eqform='first_order', num_harmonics=1)\n",
    "        ampl[i] = amps[0]\n",
    "    except:\n",
    "        ampl[i] = np.nan\n",
    "    if np.isnan(ampl[i]):\n",
    "        break"
   ]
  },
  {
   "cell_type": "code",
   "execution_count": 8,
   "metadata": {
    "hide_input": true,
    "slideshow": {
     "slide_type": "slide"
    }
   },
   "outputs": [
    {
     "data": {
      "image/png": "iVBORw0KGgoAAAANSUhEUgAAAiYAAAFKCAYAAAApEJT6AAAABHNCSVQICAgIfAhkiAAAAAlwSFlz\nAAALEgAACxIB0t1+/AAAIABJREFUeJzt3Xl83FW9//HXyd42bdKkNN2XpIVutJCkbKK2NAVRQNC0\nVa8XvAqJetWrqCmVRbwiJdXrvW5XG0G9/lC7AWUTMCkURGRpCt2hbYbupUu2Nmn2nN8f8510kmab\nNLPm/Xw85jEz3/nO9/uZM8v3M+ec7znGWouIiIhIKIgKdgAiIiIiHkpMREREJGQoMREREZGQocRE\nREREQoYSExEREQkZSkwkIIwxmcaYYj9uv8AYU2mMyfNatrbD/XRjTLqP280zxpQZY9b2Z7zBZIxJ\ndsqm0J/vSbD1x+v0ev+ts62Vxphi5zq5r3E4n9eVnuV9ia0X+831inmlMabgPLbV9l3q+F3r7LvX\nw7Z8/h7KwKLERAJlCZDT2x9zX1lrVwCbOixeDpR43c8FfPpBtNYWASvPL7qQswxwWWuXAlXBDsaP\nzvt1Ou9/oXN7kbU231q7EEgBSvsSh3MAn2utzcf9Ge33g7QxJhdY5hVzPpBxHgl223ep43eti+9e\nd3z+HsrAosREAmkz0Kt/VX3U7uBjrd1srXWB+18r7uRIIBMoA/fBNsix+FN/vc6KTpYtBdKdBMDX\nOBYCbzn3N/f3e+B81n+LO5nwthTINcbk+LpN7++So2Oi16vET99D6Q0lJuJ3zo/3atw1D8s6PJbn\nVAN7qsgrnSrolcaYUu9/eM66nir1tc7jnf7IelUve6qvF+P+l5bvVKkXONvKdaqWi40xtsO+PPuf\n2/H1eFXDn1M97mzfeqronW2XOfs557leseR5mg6c5Sudba00xqzssG5XcZ/znI7lDWQDi5xtdLXv\nTl+js46neSDHh7g6e92e99P7vc/rYl95XuXq2edaT7n29Dq9tueJwbOs09ffE6+D9NzuXnsn5Z2H\nO1FZ6PU+ta3bi/LwxO9Zp7PPfzaQjPuPgHfMVbgTiIXO9jr9rHRS7h2/Sz1ynlPgbMe7Ga3d97CL\n13Ze741EAGutLrr49QKs9LptgZwOjxcDpc7tPO91gErv9Z11i53bmc66yc79tUCe17prgQKv+6Ud\ntlUK5Dq3k91fBwvuH07v7ZYBa70eK/PaRiWQ2clrLvPadoETa5fPdWIpduIoBnKAQq/YVvYi7i6f\n00l553XYnve+O43TUy4dntebuLp73d7vfabXc7xv53me7+yjwGt5TmevsePrdLZX2eFzmN7Z6+9k\nO7ner7vD61hru3ntXZT3Wq+4Olu3s/LouN453yOvxzzfofSuYu7qs9JNuXf8LnX2XWv3mmj//cnt\n5nvY5/dGl8i8qMZE/Mq4q26znX9CawEXkN/Jqqud600A1toSr/sd+6UUO+t4/hFm92vQ7h9tl3X/\nw4Rz+6l4akUKnfg6ay8v5GztUIYTa3fPrQA2W2urrLsPwyagwBhT6mynNx0k+/KczvbdVZy5tP8X\n3tt+BT2V2Wo4+36as9X9m53lRUCWs+5Kzn5+Fnp9TnqypEO8be8H577+3kqm82aeXvP6jHnrrDzS\ncX93PFzd7NvVxXLvx7v6rHRV7r3mvKYs3E1dBbj743THH++NhLGYYAcgES8PWGTP9vXIAYqNMckd\nfpS7ut3fkp04Mjss721nvFSgyro7MnbJWlvkVE3ncraTZE/P9a6qTgEycCdJi3AnYxmdPCe9D8/p\nad+dxmnOPXskha4Pjt5x9fS6e3y/PZ8Vr3LNo+cDsC98aiYwZztxd3a2z/l27OysPFxAitd+U7wS\n8448B/lMvMrIea6nVqxXn5UuEqduOfspxF2LUkTnfUq6+h52Rk04A4xqTMTf8q1XpznnH24VvnWC\n7fiPy9NG7vlR8/wQ93TGTwXuH/cczv4D9Wzbu9alhPYHF+92/GIg03OAcPoNdNWZsAj4rfPPs6fn\ndjzI5+AuuyLnn6L3AaKruLt7Tnc67rurOItxH+w8Oh5UuorLlzLr6jneSdE63DUnqzt7YhdWd4gp\n09kOdJ9geR7vqBD3P3nPNrp67Z3xJAjeCU5vlOA+2C8DFnS1kpNM5NOhP5cT8zrnO9jVZ6W7cu/4\nGrq6vxh3U4znc59J+zLs+D08n/dGIlGw25J0idwL7n86Fq+2YdwHFOtc8nBX2VbirlXIxP3D2/Gx\nYs62ORc721iLV1t1J9vJ8b7vrJNH+34BOc7jKznbLr/Wa13vfVVytg9BHmfbvgu6ef2Znu15LTvn\nuR1ep3esnn2vpH0bfadxd/ccr+d2LKdz9t3da8TdX6bU2Ucx7fuY9FSe3b3udNwHTsvZ/g4FuD9D\nHWPLwavPShdl3+51dlKmuV2VfSfvl+dz7CnXdq+7h/eku89lOme/Dyu7Kw/O9qfyvpzz/nYSkyfm\njn1Euvt8tSv3DjF7f2a6up/u9V6vdF5HGWe/w+2+h319b3SJ3ItxPgAiYcHp4b/Wnv03JkHi/JtO\ntu4xMgK532Rg8UD6DDhNggs9Ze3UNiy16nchEUhNOSISFpzOs+m4Bw4bMEmJYwntB3SroH/72IiE\nDHV+lbDh/GvMxt0+vcl23flP/Mz5x+452yYzQO+Fp+nDL0O4h7jlwDJjTAZn+3N02wFbJFypKUdE\nRERChppyREREJGQoMREREZGQEZJ9TEaMGGEnTZrkl23X1tYyZMgQv2w7Eqm8fKPy8o3KyzcqL9+o\nvHzj7/IqLS09aa29oKf1QjIxmTRpEps2+TKLdu9t3LiRefPm+WXbkUjl5RuVl29UXr5ReflG5eUb\nf5eXMWZ/b9bzW2LSsae+1yyZGbaH4bxFRERkYPJLHxPnVMK1He6XOGMPpPdiOGoREREZgPySmFj3\nXAzeg/+kc3a+ERfnP8mViIiIRKCA9DHpMEpjJr5NvgVAU1MThw4dor6+/rxiSUpKYteuXee1jYEi\nISEBY0ywwxARkQHEbwOsGWOKO87j4MwGu6SzPiZOH5Q8gLS0tKxVq1a1ezwxMZG0tDSSkpLO62DZ\n0tJCdHR0n58/UFhrqa6u5vDhw+edDA4kNTU1JCYmBjuMsKHy8o3KyzcqL9/4u7zmz59faq3tafbt\ngJ+Vk9NVx1enVqUIIDs723bsGbxr1y7GjRt33v/gT58+zdChQ89rGwPF0KFDOXnyJFdccUWwQwkb\nOgvANyov36i8fKPy8k2olFfABlgzxuRZa1c4t/vU+VXNCoGl8hYRkUDz11k5uUC2c+1JRAqNMWXG\nmEp/7NPfVqxYgTGGrKwsNm92nwW9dOlSjDHk5wd01ncREZGI5a+zctZZa4dba9c590uc+xnOdYk/\n9utPBQUFZGZmsmzZMjIzMwEoLCwkMzOTlStXBjk6ERGRyKC5cs5TTo6GZBERkfBmraW2yT8nw/gq\nJIek78kPnt7BziOn+vTcrs7KmTFmGN+/cWafYyoqKiI/P5+CggJcLhdz586loKCg3TpVVVUUFbnP\nnC4uLqa4uJgVK1awfPlyNmzYwNKl7n7BK1euZNGiRRQWFpKTk0N+fj4ZGRmUlZW11c50XNab/YuI\niHS059hp7lm/ncqqeq5fYImKCm7/QtWY9JO8PPeI+0uWLGHt2rUsX74cl8vVbp2SkhLKy8vJy8tj\n0aJFAG3JQ3p6elsTUXp6OkuWLCEnJ6ctkSkoKCA5OZmioqJOl/Vm/yIiIh5nGpt56Ll3uf5nf+e9\nY6f50JjQqKsIjSh8dD41G/19unBVVVXb7eTk5HbJhcvlIj397CC3ubm5FBcXM3nyZHJyctqSicWL\nF7NmzRpSU1NxuVyUlJS0bae0tJSKigqKiora9tXZst7sX0REBKB45zHuf2oHh6vqWJQ1jruun8a2\nTf8Mem0JhGliEizZ2dkUFxeTm5sLgMvlIiMjo906mzdvJjMzs9OkYMWKFSxdurStqaaqqork5GTy\n8/NZsGABGzZsANzNNGVlZQBt2/ckMZs3b25LRryX9Wb/IiIysB2qPMP9T+2kZNcxLkxLZO2Xr2Tu\npJRgh9WOEhMfeBKKRYsWtR30CwsL261TUlLC8uXLWbZsWaeJQWFhIRkZGcydO5fk5GQAMjMzyc7O\nJjMzk/T0dMrLy9vWLygoYNGiReTn55OcnMyyZcs6Xdbb/YuIyMDT2NzKI6++z8837AFg2fXT+OLV\nk4mNDr0eHUpMfLR27dpuH++uw2l3jxUXFwPu5piOyU5n++wqDnV4FRERb6+7yrl3/Xb2HK/huplp\n3HfjTMYmDwp2WF0KvVQpTK1bt67dWTcDbf8iIhJaTtY0cOead/hM0evUNbXwyG3ZrPzX7JBOSkA1\nJv0mNzcXf02IGA77FxGR0NDaaln11kEKn3+XM43N/Pv8DL42fyqD4sJjAlslJiIiIhFi55FT3LN+\nG5sPVHH55BR+dMsspowMr4lrlZiIiIiEudqGZv6nZDe/+8c+kgfF8tPFc7jl0rFhORmrEhMREZEw\nZa3lb86YJEer6/nsZRNY+rGLSB4cF+zQ+kyJiYiISBhyj0myg5Jdx5k2aii//NylZE0MrTFJ+kKJ\nSS+tW7eOO+64o224eM8AaJpZWEREAqmpxT0myc9K9mAM3P3x6XzhQ5NCckySvlBi0ku5ubmsXr26\n3eR4+fn55OfnKzkREZGAeGtfBXc/sY3dx2q4dkYa378ptMck6QslJuchPz+frKwsJSYiIuJXFbWN\nPPTcLtZsOsTY5EH89tZsFs5IC3ZYfhGeiclzd8EH2/r01EEtzRDdycsedTFc/5BP2/IM+e6ZnyY/\nP5+MjAzKyspYuXIlK1asYPny5WzYsIGlS5cCZ4e1LywsxOVykZ+fT0FBAZs3byY9Pb1dkuM9YFpx\ncTHFxcU9bjMnJ+ecOIBzlhUVFbXt2+VytasJEhGR0GCtZW3pIZb/dRen65v58kcz+MaCKQyOC8/D\nd29ERoNUkCUnJ7clEJ6De1FRUdvt9PT0drP+LlmypN3swkuWLKG4uJg1a9a0225JSQnl5eXk5eWx\naNGidtvvapvecXji6myZ977Xrl3L8uXLcblc/ikgERHx2e5jp1my8nUK1m0l44JEnv3Gh7nr+mkR\nnZRAuNaY+Fiz4a3u9GmGDu2fwWYqKioAd2JQWlpKVlYW4J4RuLS0FIDFixezZs0aUlNTcblclJSU\ntCUU4E5qPPdTUlLaZhwGd7+W4uJiJk+e3C6R6W6bpaWlVFRUUFRU1DYLcWfLOu47PT1dMxKLiISA\nM43N/HzDXh7+u4vEhBhWfHo2uVnjiIoKvzFJ+iI8E5MQsXLlSnJzcwHIyspqS0bKysrakpT8/HwW\nLFjAhg0b2u57zujpyJOQeKxYsYKlS5e2NdV4kpbutpmRkQHQlsRs3ry5LRnxXubhaYZSUiIiEnwb\ndh3jvid3cLiqjkVZ41j28emkDAnfMUn6QolJL61bt46SkpK25g5PIuCZ5TcvL4/8/HxWrFjRdh8g\nMzOT7OxsMjMzSU9Pp7y8vN02q6qqWLduHcnJybhcrnZNQACFhYVkZGQwd+7ctsSlu20WFBSwaNEi\n8vPzSU5OZtmyZZ0u8ygpKWH58uUsW7ZMiYmISJAcqarjB0/v4IUdx5g6MpHVeVdweXpqsMMKChOK\nE79lZ2fbTZs2tVu2a9cupk+fft7bPt2PTTnhbvjw4VRWVna7zttvv82ll14aoIjC38aNG5k3b16w\nwwgbKi/fqLx8Ew7l1dzSyh9e28dPi3fTai3fWDCV269OJy4m8F1A/V1exphSa212T+up8+sA5amt\n8XSMFRGRwNp8oJIbf/kPHnh2F5dPTqH4Wx/lq/OmBCUpCSVqyhmgcnNzCcXaMhGRSFd9ponCF97l\nL28eIG1oAr/5fCbXzRwVlhPu+UNYJSbWWr1xAaTERUSk/1hrWf/OYR54ZhdVdU186UOT+ebCC0mM\nD6tDsd+FTWkkJCRQXl5OamqqkpMAsNZSXl5OS0tLsEMREQl7e4/XcO/67fzTVc4l45P54y2zmDkm\nKdhhhaSwSUzGjRvHoUOHOHHixHltp76+noSEhH6KKrIlJCRQW1sb7DBERMJWfVMLv3ppL795uYxB\nsdH86JZZfHbuhAEzJklfhE1iEhsby+TJk897Oxs3btRZJj7Yv39/sEMQEQlLL+8+wb3rt3Og4gy3\nXDqW7318OhcMjQ92WCEvbBITERGRcHDsVD3/+cxOnt16lPQRQ/jz7Zdz1ZQRwQ4rbCgxERER6Qct\nrZb/9899/ORvu2lsaeXOhReS/9F04mOigx1aWFFiIiIicp62Hqri7ie2s+1wNR+eOoIffnIWk0YM\nCXZYYUmJiYiISB+dqm/iv154jz++vp8RifH84rOXcsPs0Tp79DwoMREREfGRtZZntx3lB0/v5GRN\nA7ddOYk7r72QYQmxwQ4t7PktMTHGZFprN3vdzwWqgExr7Qp/7VdERMSfDlac4d4nt7PxvRPMGjuM\nR27LZva45J6fKL3il8TEGJMDrAQynPuZANbaEmNMesekRUREJNQ1tbTy8N/f52cbdhNtDPfdMINb\nr5xITPTAntumv/klMXESEJfXoiVAsXPbBeQASkxERCQslO6v5HuPb+O9Y6e5dkYa9980kzHJg4Id\nVkQKVB+TZKDC635qgPYrIiLSZ54J9/78xgFGJyVQ9K9ZXDtzVLDDimjq/CoiItKBtZanthzhh8/s\noqK2gS9dPZlvacK9gDD+mkHWGFNsrV3o3C4Eip0mnlwgvWMHWGNMHpAHkJaWlrVq1Sq/xFVTU0Ni\nYqJfth2JVF6+UXn5RuXlG5WXb/paXsfPtPLHHY1sL29h8rAobpsZx6SkyB8kzd+fr/nz55daa7N7\nWi9Qqd9qwBNMOlDScQVrbRFQBJCdnW3nzZvnl0A2btyIv7YdiVRevlF5+Ubl5RuVl298La/G5lZ+\n+3cXP39tD7HRUdx/4wz+9cpJRA+QCfdC5fPlr7NycoFsY0yutXadtXazMSbbOVunSmfkiIhIKHlr\nXwV3P7GN3cdquH7WKL5/40xGJWkm+mDw11k564B1HZYV+WNfIiIifVV1ppHC59/lL28eZGzyIB65\nLZsF09OCHdaApl48IiIy4FhrefKdI/zwmZ1U1TWR95F0vpkzlcFxOiwGm94BEREZUPadrOWe9dt5\nde9J5oxP5o+3zGLmmKRghyUOJSYiIjIgNDa3svLlMn7x0l7io6P44Sdn8rnLJw6Yzq3hQomJiIhE\nvDdc5dy9fjt7j9fwidmjue+GGaQNU+fWUKTEREREIlZlbSPLn9vFmk2HGDd8EL//wlzmTxsZ7LCk\nG0pMREQk4lhr+cfhJu78+8tU1zXx5Y9m8B8LpjIoLvIHSgt3SkxERCSiuE7UcM/67bxW1silE5J5\n8JaLmT56WLDDkl5SYiIiIhGhobmF32x08auX9hIfG8VtM+L4/uevIkqdW8OKEhMREQl7/ywr5+71\n23CdqOXGOWO494bp7Cx9XUlJGFJiIiIiYauitpEH/7qLdaWHGJ8yiP/74mV89MILANgZ5Nikb5SY\niIhI2LHW8tjmw/zo2Z2crm/mq/My+Po16twaCZSYiIhIWCk7UcPdT2zjdVcF2ROH86NbLuaiUUOD\nHZb0EyUmIiISFhqbW/nNy2X88sW9JMRGsfxTF7Mke7z6kUQYJSYiIhLyNu2rYNnj29hzvKatc+vI\noRq5NRIpMRERkZBVXddE4fPv8uc3DjA2WSO3DgRKTEREJORYa3lu+wd8/6kdlNc0cPvVk/nWwgsZ\nEq/DVqTTOywiIiHlcFUd963fzoZ3jzNr7DB+d9tcLh6XFOywJECUmIiISEhoabX832v7+Mnf3sNa\nuOcT0/nCVZOIiY4KdmgSQEpMREQk6HYcqWbZ49vYeqiaeRddwA8/OYvxKYODHZYEgRITEREJmrrG\nFv6nZDcPv/o+wwfH8ovPXsoNs0djjE4BHqiUmIiISFC8vPsE96zfxsGKOj4zdzx3XT+N5MFxwQ5L\ngkyJiYiIBNTJmgYeeGYn6985QvoFQ1iVdwVXpKcGOywJEUpMREQkIKy1rC09xIN/3UVtQzPfWDCV\nr87LICFW89vIWUpMRETE71wnavieM7/N3EnDefCWi5mapvlt5FxKTERExG8am1tZ+XIZv3hpL/Ex\nmt9GeqbERERE/KJ0fwV3Peae3+YTs0fz/RtmMHKY5reR7ikxERGRfnWqvokVz7/Lo68fYExSAo/c\nls2C6WnBDkvChBITERHpF9ZannfmtzlZ08CXrp7MnZrfRnykT4uIiJy3I1V13PfkDkp2HWPG6GE8\nfFs2s8clBzssCUNKTEREpM9aWi1//Oc+fvLCe7RYy/c+Po0vfmiy5reRPlNiIiIifbLzyCmWPb6V\nLYeq+ciFF/CjmzW/jZw/JSYiIuKT+qYWfr5hD0WvuEgaFMvPPnMJN80Zo/ltpF8oMRERkV573VXO\nsse38f7JWnKzxnH3x6czfIjmt5H+o8RERER6VF3XxEPP7eIvbx5kfMog/t+XLuPDUy8IdlgSgZSY\niIhIt57f/gH3PbmdkzUN5H0knW/mTGVwnA4f4h8B+2QZY3KBKiDdWlsUqP2KiEjfHDtVz/ef3MHz\nOz5guk4BlgAJSGJijMkEXNbazcaYHGNMprV2cyD2LSIivmlttazedJAH/7qLxuZWln5sGrd/eDKx\nOgVYAiCQdXGFwELcNSYlAdyviIj0kutEDcse38Yb71dwRXoKyz81m8kjhgQ7LBlAApKYODUlLmNM\nJXBHIPYpIiK919TSStErLn62YQ/xMVEUfvpiFmeP1ynAEnDGWuv/nRiTDCwDyp3rLGutq8M6eUAe\nQFpaWtaqVav8EktNTQ2JiYl+2XYkUnn5RuXlG5WXb/xVXu9Xt/C77Y0cPN1Kdlo0n58eR3JC+Dfb\n6PPlG3+X1/z580uttdk9rReoxKQAKLLWVjmdYNOttSu6Wj87O9tu2rTJL7Fs3LiRefPm+WXbkUjl\n5RuVl29UXr7p7/I609jMT/+2m9/9430uGBrPf35yFtfNHNVv2w82fb584+/yMsb0KjEJ+Ple1tp1\nTu2IiIgEySu7T/C9J7ZxqLKOz10+gbuun8awhNhghyUSsD4mK4wxBcYYF5Ci04VFRIKjsraRHz67\nk8c3HyZ9xBBW513B5empwQ5LpE3Aaky6a7oRERH/stby1JYj/OfTO6mua+Jr86fwtWumkBAbHezQ\nRNrR0H0iIhHucFUd967fzovvHmfOuCQevf1ypo8eFuywRDqlxEREJEK1tFoefX0/K55/l1YL994w\ngy9cNYnoKJ0CLKFLiYmISATafew0dz22lc0HqvjIhRfwo5tnMT5lcLDDEumREhMRkQjS0NzC/75U\nxv9u3EtifAz/vWQON18yVgOlSdhQYiIiEiFK91ey9LGt7D1ew82XjOHeG2aQmhgf7LBEfKLEREQk\nzJ1pbObHL7zHH17bx+hhCfz+3+Yy/6KRwQ5LpE+UmIiIhLFX95zkrse3cqiyjluvnEjBx6aRGK+f\ndglf+vSKiISh6romHnx2F6s3HWTyiCGsyb+SyyanBDsskfOmxEREJMz8bccH3LN+OydrGsj/aDrf\nyrlQA6VJxFBiIiISJk41WL725808s/Uo00YN5eHbspk9LjnYYYn0KyUmIiIhzlrLk+8c4Z5Xz9DY\nWs+3F15I/kcziIuJCnZoIv1OiYmISAg7UlXHPc5w8ulJUaz84tVMTRsa7LBE/EaJiYhICGpttfzl\nrQMs/+u7tLRa7r1hBpOb9ikpkYinxEREJMTsO1nLXY9v5XVXBVdlpPLQp2YzIXUwGzfuD3ZoIn7X\n68TEGHO7c3MT4LLWnvJPSCIiA1NLq+V3r77PfxW/R2xUFA996mKWzB2v4eRlQOlVYmKM+Q1QBSRZ\nax82xiwHlvk1MhGRAeS9D05TsG4LWw5VkzN9JA/cfDGjkhKCHZZIwPW2xmSvtfYnXrUmOj9NRKQf\nNDa38r8b9/Krl/YyNCGWn3/2Um6cPVq1JDJg9TYxmWKM+TWQYozJAlL9GJOIyICw5WAVBeu28t6x\n03zykjHcp0n3RHqXmFhrv2yMuQPIwt2/5Cv+DUtEJHLVNbbw0+L3eOTV9xk5NIGHb80mZ0ZasMMS\nCQm97vxqrf0t8FsAY8w11toX/RaViEiEet1Vzl2PbWVf+Rk+e9kEln18GsMSYoMdlkjI6DIxMca8\n0M3zslFzjohIr9U0NPPQc7t49PUDTEgZzJ/vuJyrMkYEOyyRkNNdjUk1sNy5nQ+UAi7czTnv+zku\nEZGI8eqekyx9bCtHquv40tWT+c61FzEoTpPuiXSmu8TkDmttNYAxxjpNOQAbnNOFRUSkG6frm3jw\nr7v4y5sHSR8xhHVfvpKsiSnBDkskpHWZmHiSEkeqMWY17hqTdL9HJSIS5l7efYJlj23lg1P15H8k\nnW8tvJCEWNWSiPSkt2flLDbG5OLuW1LiVXsiIiJequuaeOCZnawtPcSUkYk89pWruHTC8GCHJRI2\nfDkrZx2wDsAYs9xaq5FfRUS8vPjuMZY9vo2TNY18dV4G31gwVbUkIj7q7ZD0rUClc3e4c1uJiYgI\nUHWmkf98eiePv32Yi9KG8ttbs5k9TgNki/RFb2tM8j3NN8aYZOAO/4UkIhI+/rbjA+5ev52K2ka+\nfs0UvnbNFOJjVEsi0le97WPyW6/bVcYYdYAVkQGtsraR+5/ewZPvHGH66GH8/gtzmTU2KdhhiYQ9\nX5pyLO6xTSxQ5M+gRERC2fPbj3LP+u1UnWnimzlT+eq8KcTFRAU7LJGI4HNTjojIQFVe08B9T+3g\n2a1HmTlmGH/84uXMGDMs2GGJRJTeJibFnhvGmO8CpZorR0QGCmstz247yn1P7uB0fRPfufZC8j+a\nQWy0aklE+ltvE5Mc4GEAa+2PncHWlJiISMQ7cbqBe9dv5/kdHzB7XBI/zr2Ci0YNDXZYIhGr28TE\nGPMQkAukG2MKAYO7j0lJAGITEQkaay1PbTnC95/awZmGFgo+dhF5H04nRrUkIn7VbWJirb3LmRcn\nx1r72Pn/FwADAAAgAElEQVTsyBiTiTOcvTNYm4hISDp+qp6712+neOcxLhmfzE8WzWbKSNWSiARC\nj6m/tba6Y1JijLm9D/ta5iQk6U6SIiISUqy1rH/7MAv/+xVe2X2C7318Go995SolJSIB1GWNiTFm\nL5BprT3VYeRXAyTh9DnpDWeenbcArLUr+h6uiIh/nDjdwN1PbONvO4+ROSGZHy+aQ8YFicEOS2TA\nMdbanlcy5g7v04WNMQustRt6vRN3/xSA1bibhc5JTowxeUAeQFpaWtaqVat6u3mf1NTUkJioH5ve\nUnn5RuXlm1AprzePNvPHnQ3Ut8Cnp8Zx3aQYoowJdljnCJXyChcqL9/4u7zmz59faq3N7mk9n0d+\ndUzuQ0zl1trNxpgcY0xux34m1toinIHbsrOz7bx58/qwi55t3LgRf207Eqm8fKPy8k2wy6uitpF7\n12/n2W1HmTMuiZ8smsPUtNBttgl2eYUblZdvQqW8umvK8W6+gbNn5PjclAOUAy7ndhUwF2emYhGR\nYHh++wfcs34b1XVNfPe6i8j/iM64EQkF3dWYdDnaqzFmgY/7WYf7tGOAZJz+JiIigVZ1ppH7n9rB\n+neOMHPMMB69/XKmjdLorSKhosvEpGNSYoyZhPt03zJf+pc423IZY6qcTrCp6gArIsHw4rvHuOux\nbVTUNvLNnKn8+/wpGr1VJMT0dhK/7wLLcDfHpBtjfmSt/S9fduT0IQE14YhIgJ2qb+KHT+9kbekh\npo0ayu80E7BIyOrtkPRzrbUpnjvGmDV+ikdEpF+9svsESx/byvHTDXxt/hS+vmAK8THRwQ5LRLrQ\n28SkzBgzx1q7xRhzCfAmuAdas9b60glWRCQgahqa+dGzu/jLmweYMjKRxz+fxZzxycEOS0R60NvE\nZClQYIypwn1WDsaY7+H72TkiIn732t6TfHfdVo5U15H/kXS+tfBCEmJVSyISDnqbmHR6ho4x5tP9\nHI+ISJ+daWzmoefe5Y//3M/kEUNY9+UryZqY0vMTRSRk9GmANWPMNdbaF893Yj8Rkf7y5vsVfGft\nFg5WnuGLH5rMd6+7iEFxqiURCTe9PSvnU4Cn6cbgHvlV33gRCbr6phZ+/MJ7/O4f7zN++GBW3XEF\nl6enBjssEemj3jblLAMWARW4E5M7/BaRiEgvvX2gkm+v2YLrZC3/esVE7rp+GkPie/uzJiKhqLff\n4FKg1VpbDWCMKfVfSCIi3WtqaeUXL+7lVy/tZdSwBP50++V8aMqIYIclIv2gt4lJFfC+MaaSs3Pl\nqClHRAJu7/Ea7lzzDlsPVfOpzLHcf9NMhiXEBjssEeknvU1McoDhXjUmasoRkYCy1vLHf+7nwb/u\nYnBcNL/+l0yuv3h0sMMSkX7W28RkEzAJ2OLcL/dLNCIinTh2qp7vrN3C3/ecZN5FF7Di07MZOSwh\n2GGJiB/0NjHJA+7wGmBNTTkiEhDPbD3C3U9sp7G5lQdunsW/XD4BY0ywwxIRP+nTAGvGmH/3Uzwi\nIgBU1zXx/Se3s/6dI8wZn8x/L55D+gWJwQ5LRPzM5wHWjDGTgC8Av/JLRCIy4L229yTfXruF46cb\n+FbOhfz7/AxioqOCHZaIBEBvB1gbBiwG8oEswPozKBEZmDyDpT3y6vukjxjC41+5ShPviQww3SYm\nzoiv+bjPynkfqASG405SRET6zfbD1Xxr9TvsOV7DrVdOZNn10zWkvMgA1GViYozZBGTiHlxtobX2\nRWPMQ84pw+dM6Cci0hctrZbfvFzG/5TsZvjgOP7wb3OZd9HIYIclIkHSZWJirc02xmTirh1Z6txO\ngrOT+AUoRhGJUMfPtLJk5T/ZtL+ST1w8mgdunsXwIXHBDktEgqjbphxr7WZgM4AxZgEwxRizBrgU\nmOr/8EQkEllrWbPpIN//Rx2xsU38z5JL+OQlY3QasIj0+nRhrLUbgA3Q1swjIuKzkzUN3PXYNkp2\nHWN6ShQP532EscmDgh2WiISIPk3Daa3N7u9ARCTyFe88xl2PbeV0QzP3fGI66c37lZSISDuaH1xE\n/K6moZkHntnJqrcOMn30MP685BIuGjWUjRsPBDs0EQkxSkxExK827avgzjVbOFh5hq/My+CbOVOJ\nj9FpwCLSOSUmIuIXjc2t/GzDbn69sYwxyYNYnXcll01OCXZYIhLilJiISL/bc+w031z9DjuOnGJx\n9jjuvWEGQxNigx2WiIQBJSYi0m9aWy2/f20fhc+/S2J8DCv/NYvrZo4KdlgiEkaUmIhIvzhSVcd3\n1m7htbJyFkwbyUOfns0FQ+ODHZaIhBklJiJy3p585zD3rN9OS6vloU9dzJK54zVYmoj0iRITEemz\nqjON3LN+O89sPUrmhGR+uvgSJo0YEuywRCSMKTERkT75+54TfGftFsprGvnudReR/5F0YqKjgh2W\niIQ5JSYi4pO6xhYKn3+XP7y2jykjE3nktrnMGpsU7LBEJEIoMRGRXtt6qIpvrX6HshO1/NuHJrH0\nY9NIiNVgaSLSfwKemBhjCqy1KwK9XxHpu+aWVn69sYyfbdjDiMR4Hv3S5Vw9dUSwwxKRCBTQxMQY\nkwMsBJSYiISJ90/Wcuead3j7QBU3zRnDDz85i6TBGixNRPxDTTki0ilrLX9+8wAPPLOL2GjDzz5z\nCZ+8ZGywwxKRCBewxMQYk2mtLTHGLA3UPkWkb46frmfpuq289N4Jrp4ygh8vms3opEHBDktEBoBA\n1pho9i6RMPD89qMse3wbZxpbuP/GGdx65SSiojRYmogEhrHW+n8n7tqSzc7tYmvtwk7WyQPyANLS\n0rJWrVrll1hqampITEz0y7YjkcrLN+FcXnXNlj/tauTVw81MHBZF/ux4xiT6d1yScC6vYFB5+Ubl\n5Rt/l9f8+fNLrbXZPa0XqBqTdGNMOu5akxTvRMXDWlsEFAFkZ2fbefPm+SWQjRs34q9tRyKVl2/C\ntbzecJVz95otHK1u5uvXTOHr10wlLsb/g6WFa3kFi8rLNyov34RKeQUkMbHWroO2WpHkQOxTRHrW\n0NzCT4t3U/SKiwkpg1n75avImjg82GGJyAAW0LNyvGtFRCS43v3gFN9c9Q7vfnCaz142gXs+MZ0h\n8TpRT0SCS79CIgNMa6vlkVff58cvvMewQTE8cls2C6anBTssERFAiYnIgHKo8gzfXrOFN96v4NoZ\naSz/1MWkJsYHOywRkTZKTEQGAGstj28+zP1P7cACK3JnsyhrHMboNGARCS1KTEQiXEVtI3c/sY3n\ntn/A3EnD+eniSxifMjjYYYmIdEqJiUgEe+m94xSs20rVmUaWfmwaeR9JJ1qDpYlICFNiIhKBzjQ2\n8+Bfd/Ho6we4KG0of/i3ucwckxTssEREeqTERCTCvH2gkjvXbGFfeS13fHgy3772IhJio4MdlohI\nrygxEYkQTS2t/OLFvfzqpb2kDY3nT7dfzlUZI4IdloiIT5SYiESAshM13Ln6HbYcquZTl47l+zfN\nJGlQbLDDEhHxmRITkTBmreX/vb6fB/+6i4TYaH71uUw+MXt0sMMSEekzJSYiYerYqXq+u24rr+w+\nwUcuvIAf584mbVhCsMMSETkvSkxEwtAzW49wz/rt1De18MNPzuTzV0zUYGkiEhGUmIiEkaozjdz3\n5A6e2nKEOeOT+eniOWRckBjssERE+o0SE5Ew8fLuExSs20J5TSPfXnghX5mXQUx0VLDDEhHpV0pM\nREKc92BpU0cm8shtc5k1VoOliUhkUmIiEsJK91fy7TXvsL/iDLdfPZnvXKfB0kQksikxEQlBjc2t\n/GzDbn69sYzRSYP48+1XcGVGarDDEhHxOyUmIiHmvQ9O863V77Dz6CkWZ4/j3htmMDRBg6WJyMCg\nxEQkRLS0Wh551cVPXtjNsEEx/PbWbBbOSAt2WCIiAaXERCQElJ2o4btrt7D5QBXXzUzjwVsuJjUx\nPthhiYgEnBITkSBqabU8/HcX/1W8m0Gx0fz3kjncfMlYDZYmIgOWEhORINlz7DTfXbeVdw5Wce2M\nNB64ZRYjh2pIeREZ2JSYiARYc0srK19x8bOSPQyJj+bnn72UG2ePVi2JiAhKTEQC6r0PTvPddVvY\neqiaj188ih/cNIsLhqoviYiIhxITkQBoaG7hNxtd/PKlPQxLiOVXn8vkE7NHBzssEZGQo8RExM/e\ncJXzvSe2UXailhvnjOH+G2fojBsRkS4oMRHxk8raRpY/t4s1mw4xbvggfv9vc5l/0chghyUiEtKU\nmIj0M2stT7x9mAee3UV1XRNf/mgG/7FgKoPiNMeNiEhPlJiI9KMPalv5/CNv8I+95Vw6IZkHb7mY\n6aOHBTssEZGwocREpB+crm/iFy/u5ZFX6xgc38QDN8/ic5dNICpKpwCLiPhCiYnIeWhttTy2+RCF\nz79HeW0DV4+J4adfmKdTgEVE+kiJiUgfvX2gkvuf3smWg1VkTkjmd1/IpmLvO0pKRETOgxITER8d\nrDjDf/3tPda/c4SRQ+P56WL3/DZRUYaNe4MdnYhIeFNiItJL5TUN/PKlvTz6+n6ijOGr8zL46vwp\nJMbrayQi0l/0iyrSg9qGZh559X2KXnFxprGZJXPH8x8LLmRUkibcExHpbwFLTIwxec7NDGvt0kDt\nV6Sv6ptaWP3WQX7x4l5O1jTwsZmj+M51FzFlZGKwQxMRiVgBSUyMMTlAibXWZYxZa4zJsdaWBGLf\nIr6qa2zhz28eYOXLZRw/3cBlk1MoujWLzAnDgx2aiEjEC1SNSbpzKQJczm2RkFLb0Myf3thP0Ssu\nTtY0cmV6Kj/7zKVckZ6CMRqPREQkEAKSmFhri7zuZgKrA7Ffkd6orG3kT2/s53f/2EdFbSMfnjqC\nr18zlcsmpwQ7NBGRAcdYawO3M2MygSWd9TFx+qDkAaSlpWWtWrXKLzHU1NSQmKg+Ar0VyeV1rLaV\nF/Y38erhZhpbYPaIaG7KiGXK8L7PaRPJ5eUPKi/fqLx8o/Lyjb/La/78+aXW2uye1gt0YlJgrV3R\n03rZ2dl206ZNfolh48aNzJs3zy/bjkSRVl7WWt7aV8nDf3dRvOsYsVFRfPKSMdz+4XQuGjX0vLcf\naeXlbyov36i8fKPy8o2/y8sY06vEJKBn5XiSEnV+lUCra2zh6S1HePSN/Ww9VE3y4Fj+fd4Ubr1q\nIiOH6rRfEZFQEcizcgqNMUuBFGBRIPYrsufYaf70xgEe23yI0/XNTB2ZyA8/OZNPZ41jcJyG8RER\nCTWB6vxaAuhcSwmI+qYWXtjxAX9+4wBvvF9BbLTh+lmj+fwVE5k7abjOsOmNmuMQkwAJw4IdiYgM\nMPrLKBGhtdWyaX8lj28+xLNbj3K6oZkJKYO56/pp5GaNY0SiJtbrtcp98PNL4foVcNkdwY5GRAYY\nJSYS1vadrOXxtw/zxNuHOFhRx+C4aK6fNZpPZ43lismpREWpdsRnyRMhdSrsWK/EREQCTomJhJ19\nJ2t5dttR/rrtKDuOnMIYuHrKCO5ceCHXzRylviPnyxiYeTO8vAJOHYVho4MdkYgMIPoFl7DgOlHD\nX7cd5dltH7Dr6CkALhmfzPc+Po0b54xhdNKgIEcYYeZ8Bl75Mbzxa1j4n8GORkQGECUmEpIam1t5\na18FL757nJfePY7rZC0AmROSuecT07n+4tGMTVYy4jcp6TDzFnjzYbj8K6o1EZGAUWIiIeP46Xo2\nvneCl949zt/3nKSmoZm46CiuyEjl1isncu3MUYxRMhI419wDu56GF5bBoj8EOxoRGSCUmEjQVNc1\n8YarnNfKynmt7CS7j9UAMGpYAjfOGcM100byoSmp6jMSLCnp8NECePEBmHotXPK5YEckIgOAfvEl\nYKrPNLH5YCWvu8r5Z1k52w9X02ohITaKuZNSuPnSsXz0wguYMXqYxhoJFR/6Frhehqf/w52oTLgi\n2BGJSIRTYiJ+0dpqKTtRQ+n+SjYfqKR0fyVlJ9z9RGKjDZdOGM43FkzlqowRXDI+mbiYqCBHLJ2K\njoHFf4SHF8BfPgu3PQ2jZgU7KhGJYEpM5Ly1tlr2ldey48gpth+pZueRU2w5WMWp+mYAkgfHkjVh\nOJ/KHEfmhOHMGZ+k5plwMjgF/mUd/N+N8H83wOcfg7FZwY5KRCKUjg7ik9qGZspO1PDeB6fZceQU\nO5xEpLaxBXDXhlw0aiifmD2azAnDyZo4nMkjhqhpJtylZsAXnoU/3gS//zjc9AuYvTjYUYlIBFJi\nIp2qrmti7/EaXj7UxKvP7GTP8Rr2Hq/hcFVd2zqD46KZPnoYuVnjmDkmiZljhzF15FA1y0SqlMlw\nx0uw5jZ4/A44tAkW/gBidaaUiPQfJSYDlLWWEzUNHCg/w/7yMxyocF/2l9dyoKKOkzUNbevGx+xn\nyshEsicN57MjxzNl5FCmpiUyKXUI0RryfWAZMgJuXQ9/uwfe+A2UvQg3/xrGzw12ZCISIZSYRKja\nhmaOVtdztLrOfV1Vzwen6jhS5V52sKKOuqaWtvWNgTFJg5iQMpic6SOZNGIIU0cmUv7+Dj79sflK\nQOSs6Fi4vhAuvA6e/Do8shAu/Re45l4YOirY0YlImFNiEkbqm1oor23k5OkGymsbOHm6kZPOdXlt\nAydr3LePVte1dTz1NiIxntFJCUxMHcLVUy5gYupgJqQOZmLKYMYOH0R8TPQ5z9l4bJeSEulcxjXw\n1dfcc+q8sRK2PwFXfxMu/zIkDAt2dCISppSYBIi1lsaWVmobWqhtaOZMYwu1jc2crm+muq6J6rom\nTjnX1Wea2pZ5X2oazk02AIbERZOaGM+IxDgmpg7m8vQURicNYnRSgnMZRFpSfKeJh8h5SUiC634E\nc78ExffBSz+C134Jl+e5h7IfkhrsCEUkzAyoxORwVR3vVrQQt/ckrRZarKW11dJqLS2tllYLrfbs\nfWuhudXS2NxKY3MLjS2tzu1WGpzbDc1nlzU2t9LY0sqZRifxaGh/3dxqe4wxPiaKpEGxJA+OJWlQ\nLGOSE5g2eihJg2JJHRLHiMT4tiRkRGI8IxLjGRSnhEOCLCUdljwKhzfDqz91TwD42i/h4k9D9hdh\nTKa7vVBEpAcDKjFZ//ZhfvxmPbz5xnlvKy4mivjoKPd1jPvacxkcF0PqkDjGpwxmSFw0g+NiGBLv\nXMdFMzg+hiFxMQyOj2ZofAxJg9xJyLBBsSTEKsmQMDY2052gHH8XXv9f2LYO3n4URs2GrC/AjJtV\niyIi3RpQiclNc8YQVbGfSy+9hOgoQ5SBKGOIMsa5b4iKgmhjMG3LnCQkJtqdeERHERttNC6HSHdG\nToObfg7XPgDb1sBbv4Nn74TnCiB9Hsz6NEz7RLCjFJEQNKASk/Epg5meGs0V6frHJhIQCcNg7u2Q\n/SX4YBtsfwx2PA7rvwLRcVycdDEM2g1TF7rHSRGRAW9AJSYiEiTGwOjZ7kvO/XC4FHY8waB3Hofn\nvgvPASMuhCkLYfKHYcKVMCg5yEGLSDAoMRGRwDIGxmXDuGzejF/IvIvHw55i2PM3eOtheP1XgHFP\nFjjpwzDxQzD+MkgcGezIRSQAlJiISHClZrgvV3wZmurdtSn7XoX9r8Km37k70QIkTXB3rh2b5b6M\nngPxicGNXUT6nRITEQkdsQkw6UPuC0uhuQGOvO2el+dwqfuyc717XRMFKRmQNgNGznRfp82E5EkQ\npfmaRMKVEhMRCV0x8TDhCvfFo/ake7yUw6VwbDsc3Qo7nwKccYJih7jPCho5HVKnQuoUd43M8Mnu\nxEdEQpoSExEJL0NGwIXXui8ejbXusVOO74BjzmX3C1D7qNcTDSSPd9eyeJKV5ImQPMG9PCEp4C9F\nRM6lxEREwl/cEBiX5b54q6+G8jL3paIMyve6b29dAw3V7deNT3InKEnjO1xPgGGjYchIiNZPpoi/\n6VsmIpErIcnpMJvZfrm1cKYcKvdD9QGoOgjVB89e73/t3MQFA0MugKFpMHQ0JDrXbfdHuWdXHnIB\nxMQF7CWKRBolJiIy8BjjbhIaMuLcWhaP+uqzicrpo3D6mPu6xrk+uhVqj4NtPfe58UkwOMW9/cEj\nYHCqeyj+ttue5c46cYmaS0jEocRERKQzCUkwKsk9nkpXWlug9kT7xKX2hLs2pvYknDkJpw7B0S3u\n2y2NnW8nKta9v0HJkJDsdTvJfd+5fcHxw1Bm26+XkARRmmNLIocSExGRvoqKdjffDB3V87rWQsNp\nd9LSlriUuxOWukqoq3LX0tRXue9X7nPfrq+G1mYAZgLs7GTbcYnuS7znemiH+4kQN7R392MSVHsj\nQaXEREQkEIxxzx2UMMy3eYGsdZ91VF/NW38vZu6sqWcTmPpqd0LTcBoaT0NDDTTWuK9PHWp/v7mu\nl3FGQexgiB3kXAZ3uO7tsk4ei0lwnwIekwDR8RpvRjqlxEREJJQZ467JiE+kNnGSM/hcH7Q0u5MU\nT6LSWOMkNB3uN52BprpOruvcNTmnjrRf1lgLtqVvMUXFOolKvDtR8SQtMXFO8hLnlczEd7Gs43PP\nLhtesRPej3I/JyoWoj2XOPd1lNdtz3I1iwWdEhMRkYEgOsbdN8UfkyO2NJ2byDSeOXdZc717NN+W\nBvd126W+i2WN7qau5sbOn9vS0G1YcwC2+vpijJOsxLnLrF1S45XEdJrUxHTx3Bj3Y22X6B7uO8tM\ndM/r+Lzd0K+lClhiYozJBaqATGvtikDtV0RE/Cw6FqKTAj9IXWurO3npmNS0uBObzZveJHP2LGht\ncidPLU3O+k3Ossb2y1ubnWWN7hqmlkav53qt6/3cxtqen9vafPYSdKbL5OWKpmawt8P8ZUGNMCCJ\niTEmE8BaW2KMSTfGZFprNwdi3yIiEqGioiAqocupBk7tOQ2TPxzgoLphrfv0cu9EpbWlw/3OlvW0\nTksft9P+fuWRQ4xOzQh2KQWsxmQJUOzcdgE5gBITEREZOIxxmmeigfhgR3OO9zZuZPTsecEOg0A1\nNiUDFV73UwO0XxEREQkjxlrr/50YsxJYaa3dbIzJARZaa5d2WCcPyANIS0vLWrVqlV9iqampITEx\n0S/bjkQqL9+ovHyj8vKNyss3Ki/f+Lu85s+fX2qtze5pvUA15VQBKc7tZKC84wrW2iKgCCA7O9vO\nmzfPL4Fs3LgRf207Eqm8fKPy8o3KyzcqL9+ovHwTKuUVqKac1UC6czsdKAnQfkVERCSMBCQx8ZyB\n4zTjVOmMHBEREelMwMYxcZpqRERERLoU+kPAiYiIyIChxERERERChhITERERCRlKTERERCRkBGSA\nNV8ZY04A+/20+RHAST9tOxKpvHyj8vKNyss3Ki/fqLx84+/ymmitvaCnlUIyMfEnY8ym3ow8J24q\nL9+ovHyj8vKNyss3Ki/fhEp5qSlHREREQoYSExEREQkZAzEx0UBvvlF5+Ubl5RuVl29UXr5Refkm\nJMprwPUxERERkdA1EGtMRPqFMSazm8dyjTE5xpiCQMYUynoor0LnOi9wEYlIKIrYxKSnA4MOHO31\norx04PDiTEi5tovHMgGstSVAVXcH5IGiu/Jy5BljygBXgEIKecaYPOdS2MXj+g3z0ovy0m+YF+ez\nkxOKn6+ITEx6OjDowNFeL8tDBw4vTll1VRZLgCrntgvICUhQIayH8gK4w1qb4aw34DmJXIkz+Wm6\nc9/7cf2GeempvBz6DXM45bPI+fxkhtoxMiITE3o+MOjA0V5vykMHjt5LBiq87qcGK5Awkq5//+2k\nc/Z76HLue9NvWHs9lRfoN6yNtbbEWpvv3E231m7usEpQP1+Rmpj0dGDQgaO93pSHDhziN9baFc4B\nI7WLf7sDirW2yPn3D5AJbOqwin7DvPSivEC/YedwyiK/k4eC+vmK1MRE+pkOHD6pAlKc28lAeRBj\nCXlOv4Bc5245nf/bHZCcKvTNnfyjlU50V176DTuXtXYFkG+MSQ52LN4iNTHp6cCgA0d73ZaHDhy9\n4/XlXs3ZMkoHBnzVcWe8ymsTZ8sog87/7Q5UOdbapZ0s129Y5zotL/2GtWeM8e5X4gI6dggO6ucr\nUhOTTg8MOnB0qafy0oGjA+dHLtvrxw5gA4Dn35rzr6xK/3Z7VV6LncfKVF5uxpg85x+t57Ok37Bu\n9FBe+g1rL4f2iYcLQufzFbEDrDmnhLlwd+wpcpaVWmuzunp8IOtleVU4j68IXqQikc/r9OoK3AeQ\nRdbaEv2Gdc6H8tJvGG0JyGLnbpanI2yofL4iNjERERGR8BOpTTkiIiIShpSYiIiISMhQYiIiIiIh\nQ4mJiIiIhAwlJiIRwJlwq9IYU2qMKTDGrDTGrOzhOWXn87gPsWU68RSH2kBOIhJ6dFaOSIQwxqwF\n3vIay2ElgNecGB3XT7bWVnX2WG8e9yGuUmAB7tMT1/THNkUkcikxEYkQnSQmmUCptdYEOa5Ka+3w\nYMYgIuFDTTkikcszmmOmMyS3dW6XGmPuMcZY5/FCpxko3WkSKjPGfNPrcc9zC53mmLYmImPMWqfp\naK1zaTcHiTOaa7KzjY4xpDtNPAUdtulZVmCMKfSOoePtDuuv7EW8bes6j3vi8bzudk1Nxphkc+6U\n8MXn+b6ISDdUYyISITqpMUkGKoEMa63LOZgvxD0EdQnwvqcmw+lPkgVkAxXW2s3eNR3Oc7O8lztJ\nx0Jrbb5z8C+21q7rJK6O2/HEMA6Y7jy/EPD0aclyluU521/kea6n9scrhjyv9QtxD2lf1EW83uuW\nWmuznNftiSfFmeTNO/YczzJP05Yz9PmAHmlVxJ9igh2AiPhNCoC11uW1zOW5b0y7Fp6VOBN5dTFc\nt/ecPxVO0uPi7HwbKbgn/uoNl5MorQRSnITBU1ORxdkEpaLD8zrbflYn2+gq3rZte4bdBgqBpc76\nnU2WVwFtzWJVzsXVyXoi0k/UlCMSufIB7xqMqg5JirciYBm9Sy4867hwN9MU4K4t6c1EX94xlOGu\nnZSCFugAAAE8SURBVClyOuhucpZlOI93OgOsk2R4kpDOttFVvGXAXGcbmQBOzcdiup49Ndu59swl\nMqBnpRUJBNWYiEQAp1klB0h3akIyALyaQdr6ejhNHTne950mihJgjbN+2+O4aw2SnW1U4U4YPBN8\nZTuXCmMMHZs4utiOZ58rnH4pK53tLneWefqFpNBekbO8DKgyxhRaa5d23IbXa20Xr9e21wLFgKdG\nZQ3uxKwzGc5ZRUtxTxK3qauznESkf6iPiYj0idOno9iZxTUZWGutXdiP288B8j3JVX/z9B8xxhQM\n9NlmRUKJakxEpK/KgIVOs0gq7v4a/WkRkGmMSe+mCep8FBpjNuGuDRGREKEaExEREQkZ6vwqIiIi\nIUOJiYiIiIQMJSYiIiISMpSYiIiISMhQYiIiIiIhQ4mJiIiIhIz/DxtCQY0dqV0ZAAAAAElFTkSu\nQmCC\n",
      "text/plain": [
       "<matplotlib.figure.Figure at 0x112654160>"
      ]
     },
     "metadata": {},
     "output_type": "display_data"
    }
   ],
   "source": [
    "plt.plot(omega,amp, label='Up sweep')\n",
    "plt.plot(omegal,ampl, label='Down sweep')\n",
    "plt.legend()\n",
    "plt.title('Amplitude versus frequency for Duffing Oscillator')\n",
    "plt.xlabel('Driving frequency $\\\\omega$')\n",
    "plt.ylabel('Amplitude')\n",
    "plt.grid()"
   ]
  },
  {
   "cell_type": "markdown",
   "metadata": {
    "slideshow": {
     "slide_type": "slide"
    }
   },
   "source": [
    "### Two degree of freedom system\n",
    "\n",
    "$$\\begin{bmatrix}1&0\\\\0&1\\end{bmatrix}\\begin{bmatrix}\\ddot{x}_1\\\\ \\ddot{x}_2\\end{bmatrix}+\\begin{bmatrix}2&-1 \\\\-1&2\\end{bmatrix}\\begin{bmatrix}{x}_1\\\\{x}_2\\end{bmatrix}+\\begin{bmatrix}\\alpha x_{1}^{3}\\\\0\\end{bmatrix}=\\begin{bmatrix}0 \\\\A \\sin(\\omega t)\\end{bmatrix}$$"
   ]
  },
  {
   "cell_type": "code",
   "execution_count": 11,
   "metadata": {
    "code_folding": [],
    "slideshow": {
     "slide_type": "fragment"
    }
   },
   "outputs": [],
   "source": [
    "def two_dof_demo(x, params):\n",
    "    omega = params['omega']\n",
    "    t = params['cur_time']\n",
    "    force_amplitude = params['force_amplitude']\n",
    "    alpha = params['alpha']\n",
    "    # The following could call an external code to obtain the state derivatives\n",
    "    xd = np.array([[x[1]],\n",
    "                   [-2 * x[0] - alpha * x[0]**3 + x[2]],\n",
    "                   [x[3]],\n",
    "                   [-2 * x[2] + x[0]]] + force_amplitude * np.sin(omega * t))\n",
    "    return xd"
   ]
  },
  {
   "cell_type": "markdown",
   "metadata": {
    "slideshow": {
     "slide_type": "slide"
    }
   },
   "source": [
    "#### Let's find a response. "
   ]
  },
  {
   "cell_type": "code",
   "execution_count": 12,
   "metadata": {
    "scrolled": false,
    "slideshow": {
     "slide_type": "-"
    }
   },
   "outputs": [
    {
     "data": {
      "text/plain": [
       "array([0.86696762, 0.89484597, 0.99030411, 1.04097851])"
      ]
     },
     "execution_count": 12,
     "metadata": {},
     "output_type": "execute_result"
    }
   ],
   "source": [
    "parameters = {'force_amplitude': 0.2}\n",
    "parameters['alpha'] = 0.4\n",
    "t, x, e, amps, phases = ms.hb_time(two_dof_demo, num_variables=4,\n",
    "                                 omega=1.2, eqform='first_order', params=parameters)\n",
    "amps"
   ]
  },
  {
   "cell_type": "markdown",
   "metadata": {
    "slideshow": {
     "slide_type": "slide"
    }
   },
   "source": [
    "#### Or a parametric study of response amplitude versus nonlinearity."
   ]
  },
  {
   "cell_type": "code",
   "execution_count": 13,
   "metadata": {
    "slideshow": {
     "slide_type": "fragment"
    }
   },
   "outputs": [],
   "source": [
    "alpha = np.linspace(-1, .45, 2000)\n",
    "amp = np.zeros_like(alpha)\n",
    "for i, alphai in enumerate(alpha):\n",
    "    parameters['alpha'] = alphai\n",
    "    t, x, e, amps, phases = ms.hb_time(two_dof_demo, num_variables=4, omega=1.2,\n",
    "                                     eqform='first_order', params=parameters)\n",
    "    amp[i] = amps[0]"
   ]
  },
  {
   "cell_type": "code",
   "execution_count": 12,
   "metadata": {
    "hide_input": true,
    "scrolled": false,
    "slideshow": {
     "slide_type": "slide"
    }
   },
   "outputs": [
    {
     "data": {
      "image/png": "iVBORw0KGgoAAAANSUhEUgAAAi4AAAFKCAYAAAA6x9QOAAAABHNCSVQICAgIfAhkiAAAAAlwSFlz\nAAALEgAACxIB0t1+/AAAIABJREFUeJzt3Xd8VNed9/HPEaILaZAQohdRTC+SsHEXWKTYSZzE2E4c\nJ3GKxXrjzW42G5w82d08m2weB5J9dvPsOgk4zWnGBtuJ4zixEc642xRhqinWAJLoSBoJIVTnPH/M\nHTzIKiPQ6E75vl8vvbgzt+h3NGLmq3POvddYaxERERGJByluFyAiIiISKQUXERERiRsKLiIiIhI3\nFFxEREQkbii4iMQwY0yeMWZjFI+/0hhTY4wpDntufbvHucaY3B4et9gYU2aMWd9LdXqculZF8+ch\nIrFPwUUktt0JFBljPNE4uLV2NbC13dMPAiVhj5cDPQou1tq1wJrLq+4i3wB81toHAH8vHldE4oyC\ni0jsKwWKu93q0l0UBKy1pdZaHwR7OgiGJ7flAWUA1trbXa5FRFyk4CISo4wxy4HHCPZcfKPdumJn\niGeNMWajs7zcebwtfIjG2dY6Qy3rnfVFnXzP0NDRSuepOwj2tqxwhmlWOsda7gwhbTTG2HbfK/T9\nF7Vvj1Pf+rDjt//+xWHbLA89BxQAt4ee6w1Oe6wxZpXzeKMzvJXbUa1hbS8ODYU5z69xjrXGGLOm\n3bad/Zzes4+IRMhaqy996SsGv4A1YcsWKGq3fiOwzVkuDt8GqAnf3tl2o7Oc52zrcR6vB4rDtl0P\nrAx7vK3dsbYBy51lT/BtxEIw4IQftwxYH7auLOwYNUBeu/bkATXt2pwbVn9x+Pbt9isCVjn/ru/B\nz7gsrC0rnWN1WqvT9o1OuzeGvm/YzyL8Nevs59TpPu1q8ziva17o9Qj9bPWlr2T+Uo+LSAxyhmgK\nQr0kgA9Y0cGmjzn/bgWw1paEPW4/L2ajs02p87igV4sOfiD7rLWhoaf282RCvRyrnPraz5u5k4vn\n25SG9uuM83PyOe0ucv59ILTOGFPUWe+OYxXv9mZNcX42XdVaDZRaa/3W2mXOupXGmG3OcVZ1Va8j\n0n3WW2vXOjX5wnqeRJJaqtsFiEiHioHb7btzTYqAjcYYT1gwgIvnp0Rz0qrHqSOv3fORTtrNAvw2\nOLm214R+Fs5ZT6Hw5gutM8ZsJdhj0dn+a53hmuUEe0giqbUsbDkTmEIwtN1OMBxO6WCf3J7s49QT\nfvaUn2Cwu7eztogkC/W4iMSmFaEPYLjQk+KnZ5N0M9s9XgYXhY9Q70Z3ZyxVA5lOeMol2PsTOnZ4\nD0AJF39Ah8+j2Qjkhc6OcuZ+tJ9n81i74+UBG7oqLOxsqwsf9B2Eq+6sBR62wTOhuqs1k+DPI6SI\n4Gu11umBCQ+Pnf2cutonJPRzDlfdLrSKJCX1uIjEGGfSZ64xZqPzwYYzgdMDrDLG+Al+eBYQDBRb\nCQ45eJzhhNA6jDElYQHI5ww75QLLnB6J5e2Ok0nwgzXX2beU4JyXVUCJtfZ25/uvMsbk4/RSGGPW\nO+tWONdZ8REc6ikyxiy31m4wxqwANhljqgnOt1kd3m5rbakx5gGnrZk4PU7tawwb6gIoNsb4nO8X\nClftT+/uTuj7heoo6ahWp47QRGVfWB0e5+daTfBU8vDjvufnhDNHppN9QtY6bcsjLCwZY/LatV8k\n6RhrdXdokUTnhIn1Yb0KScHpNSluH5JEJH5pqEhEEtkdwDLTwyv/ikjsUo+LSIJzhjgeJjiccq+G\nGkQknim4iIiISNzQUJGIiIjEDQUXERERiRsKLiIiIhI34vI6LiNGjLCTJk2KyrHPnTvH0KFDo3Ls\nWKe2q+3JRm1X25NNrLZ927ZtZ6y12ZFsG5fBZdKkSWzd2tNrTEXG6/VSWFgYlWPHOrW90O0yXKG2\nF7pdhivU9kK3y3BFrLbdGHMk0m01VCQiIiJxQ8FFRERE4oaCi4iIiMQNBRcRERGJGwouIiIiEjcU\nXERERCRuKLiIiIhI3FBwERERkbih4CIiIiJxQ8FFREREutXQ3Op2CYCCi4iIiHSjvKqBBf+2kT/v\nOu52KQouIiIi0rWSt0/S3BZg1ph0t0tRcBEREZGulbx9kuk5aUzMcv/O0gouIiIi0qnahhbePFTN\nTTNz3C4FUHARERGRLngPnKItYClScBEREZFYt+ntU4xIG8CC8R63SwEUXERERKQTza0B/rr/FEtn\njKRfinG7HEDBRURERDrxatkZzja28v7Zo9wu5QIFFxEREenQn3YeZ9igVK6bNsLtUi5QcBEREZH3\naG4N8PyeEyyblcPA1H5ul3OBgouIiIi8x6vvnKGusZUPzRvtdikXUXARERGR93gmNEw0NdvtUi6i\n4CIiIiIXaW4N8PzeE7xv1igGpMZWVEiNxkGNMcsBP5BnrV3dwfqVgA/ItNaujWQfERER6RsvHTjN\n2cZWbpkXO2cThfR6jDLG5AFYa0sAf+hx2PoiZ/0GYIoxJre7fURERKTvPLX9KJlDB3D9tNgaJoLo\nDBXdSbDnBIK9KkXt1i9zngcoc9Z3t4+IiIj0gdqGFjbuPclH5o+hf7/YGiaC6AwVeYDqsMdZ7dZX\nAZlh22ZFsI+IiIj0gWd2HaO5LcDy/HFul9KhqMxx6cYGYIWznEUwyHR7AwRjTDFQDJCTk4PX641K\ncfX19VE7dqxT271ul+EKtd3rdhmuUNu9bpfhikja/os3zjM2zXD6QCneg7Fxmf9w0Qgufi7uUakK\nX2mt9RljHgubx+IjGGA63cfZby2wFqCgoMAWFhb2fuWA1+slWseOdWp7odtluEJtL3S7DFeo7YVu\nl+GK7tp+6Mw53vmLl298cAZLbpzSd4X1QDQGrx4Dcp3lXKAEwBjjcf7NAwqstaWAx5mk2+E+IiIi\n0neeLK0kxcBHF451u5RO9XpwcQJJ6Owhf+gxsClsfbVz+vOabvYRERGRPtAWsDyxrZLrpmWTkz7I\n7XI6FZU5LqFrs7R7Lj9seUMk+4iIiEjf8O4/xbHaRv71w7PcLqVLsXeek4iIiPS5375ZzshhA7lp\nZo7bpXRJwUVERCTJVdY08Nf9p/jEovExee2WcLFdnYiIiETdus0VGODOKye4XUq3FFxERESSWEtb\ngHVbKlg6YyRjPYPdLqdbCi4iIiJJbOPek5ypb+JTV010u5SIKLiIiIgksV++ephxwwdzw/TYu6Fi\nRxRcREREktTOSj+bD1fzuWsn0y8l9i7v3xEFFxERkST1s1cOkTYwlTsKYvOGih1RcBEREUlCx/zn\n+dPO43xi0XiGDervdjkRU3ARERFJQo+8fpiAtdxz7SS3S+kRBRcREZEkc66plUffLOeDc0YzbvgQ\nt8vpEQUXERGRJLNuSwV1ja184frJbpfSYwouIiIiSaSptY21L5WxODeTvAnD3S6nxxRcREREksiG\nbZWcrGvi/iXT3C7lkii4iIiIJInWgOXH3jIWjPdw7dQst8u5JAouIiIiSeLN461U1pzn/iVTMSY+\nLjjXnoKLiIhIEmgLWJ7xtTBj1DBumjnS7XIumYKLiIhIEvjTruMcP2f5Uhz3toCCi4iISMJrbQvw\nnxsPMC7NcMvc0W6Xc1kUXERERBLcE6WVHDpzjtumDyAlTm6m2BkFFxERkQTW2NLGD0sOMn+8hwXZ\n/dwu57IpuIiIiCSw371ZzrHaRla+/4q4ntsSouAiIiKSoM41tfIj7ztcMyWLa6eOcLucXqHgIiIi\nkqB+9sohztQ380/vv8LtUnqNgouIiEgCOlnXyI+9ZXxwzqi4vCdRZxRcREREEtAPnttPW8Dy9Q/O\ncLuUXqXgIiIikmB2H61lQ2kl91w7iYlZQ90up1cpuIiIiCQQay3//qe9DB8ygPuXTnW7nF4XleBi\njFlujCkyxqzsZn1x2HOrnH+LO9pHREREuvf83pO84avmK8umkz6ov9vl9LpeDy7GmDwAa20J4A89\nbrfe56z3ha0vNsaUAb7erklERCQZNLa08X+efZtpI9P45KLxbpcTFdHocbkT8DvLPqCog21WOf/m\nWmtLneXbrbVTnEAjIiIiPfSTF8s4UtXAtz48m9R+iTkbxFhre/eAxqwB1lhrS40xRcAya+0DHWxT\nBDxgrd3gPLcSKAXyrLWrOzhuMVAMkJOTk79u3bperTukvr6etLS0qBw71qntanuyUdvV9kRy8lyA\nb756nvyR/bhvwaAOt4nVti9ZsmSbtbYgkm1To11Me8YYD8EemTXAw8aYUmutLxRWjDHLjDFF7Xte\nrLVrgbUABQUFtrCwMCr1eb1eonXsWKe2F7pdhivU9kK3y3CF2l7odhm9ylrLZ3+xhUH9W/jvz9/I\nyPSOg0sitD0awcUPZDrLHqCq3fpi4EFrrd8YUwosN8b4AJzelyogNwp1iYiIJKQ/7z7BSwdO860P\nz+o0tCSKaAyAPca7wSMXKIELPS0XCU3gJTgXJtTDMgXYGoW6REREEk59Uyvf/uNeZo1O59OLJ7pd\nTtT1eo+LM7elwJnf4g+bfLsJyLfWrjbGrHR6WTKdISCMMcXGmGqgLGwfERER6cL/ff4AJ+oa+dHd\neQk7ITdcVOa4hMJIu+fyw5bfM/m2o31ERESkc9uOVPOL1w5x9+IJCXU/oq4kfjQTERFJQI0tbazc\nsJMxGYP5+gdnul1On+nzs4pERETk8v2/TQcpO32OX33+StIGJs/HuXpcRERE4syuylrWvOTjjoJx\n3DA92+1y+pSCi4iISBxpbg3wtQ07yBo6gG/eMsvtcvpc8vQtiYiIJID/KjnAvhNn+elnCsgYnHg3\nUeyOelxERETixOZD1fz4xTI+sWg8RbNy3C7HFQouIiIicaCusYWvPPYWEzKH8C8fSr4hohANFYmI\niMSB//2HPZyoa2T931zN0CQ6i6g99biIiIjEuD/uOMaT249y/5KpSXOhuc4ouIiIiMSwypoGvvnU\nLhaM93D/0qlul+M6BRcREZEY1dwa4P7fbSdg4b/uXED/JLgXUXeSd5BMREQkxn3/uX28VeHnf+5a\nyKQRQ90uJyYouomIiMSgjXtP8vDLh/j04ol8aN4Yt8uJGQouIiIiMaaiuoGvPv4Wc8am881bkucG\nipFQcBEREYkhza0B/u7R7VgLD92Vx6D+/dwuKaZojouIiEgM+bc/7uGtCj8P3ZXHxCzNa2lPPS4i\nIiIx4tHN5fz2zXJW3JjLLfNGu11OTFJwERERiQHbjtTwr3/YzfXTRrDy/TPcLidmKbiIiIi47GRd\nI/f9ZhujMwbz359cSL8U43ZJMUvBRURExEVNrW38zW+2Ud/UytrP5OMZMsDtkmKaJueKiIi4xFrL\nPz+1m+3lfn70qTxmjEp3u6SYpx4XERERl/zIW8b6bZV8+aZp3DxXk3EjoeAiIiLigmd2HuP7z+3n\n1gVj+ErRNLfLiRsKLiIiIn2stLyGf3x8BwUTh7PqtnkYo8m4kVJwERER6UMV1Q3c+8hWRmcMYu1n\nCnRl3B5ScBEREekj/oZmPvfLLbQGLD+/ZxGZQ3UGUU8puIiIiPSB881tfOGRrZRXNfCTu/OZkp3m\ndklxKSqnQxtjlgN+IM9au7qL9bnW2rWR7CMiIhKvWtoCfOl3pZSW1/DQXXlcPSXL7ZLiVq/3uBhj\n8gCstSWAP/S43Xqfs95njMnrbh8REZF4Za3l60/s4oV9p/jOrXN02vNluqTgYozp6go5dxLsOQHw\nAUUdbLPK+TfXWlsa4T4iIiJx53t/3scTpZV8pWg6dy+e6HY5cS+ioSJjzE1ARughUAB8o5PNPUB1\n2OOL+sOstaXGGJ8xpgx4IJJ9RERE4tHal8pY85KPz1w9kS/fNNXtchJCpHNcqoFlwDqCwSXzUr+h\nMcZDsHdlDfCwMaY0wv2KgWKAnJwcvF7vpZbQpfr6+qgdO9ap7V63y3CF2u51uwxXqO3eqH+fF8pb\n+NXeZq4c1Y/C9NO8+OKLUf+e3UmE1z2i4GKt3Q5sD3tqe2fbEgwloWDjAararS8GHrTW+p3QsjyC\nfXAm8a4FKCgosIWFhZGU3mNer5doHTvWqe2FbpfhCrW90O0yXKG2F0b1ezy+pYJf7d1J0cyR/OhT\n+QxIjY2TeBPhde/2J9nNfJaOPAbkOsu5QIlzHE/7DUOTcTvbR0REJN784a2jPPDkTm6Yns1Dn8qL\nmdCSKCL5aX7DGLMAwBizMLTcGWeyLcaYIsAfegxsctavBoqNMcuNMcXW2rVd7CMiIhI3nt11nH98\nfAeLJ2ex5u58Bqbqqri9LZKhoq1ArjHGZ63dboxZ2t0OoWuztHsuP2z5Pddp6WgfERGReFGy9yRf\nfnQ7C8d7+OlnCxg8QKElGiLpcckleJbPamPMc4CusSIiIhLm+T0nuO+325g9Jp2ff24RQwdG5fqu\nQmQ9Lj5r7RPAwwDGmI9HtyQREZH48aedx/n7dduZMzaDRz5/JemD+rtdUkLrtsfFWvuEMWYSBOe4\nAFOiXJOIiEhceGp7JX/3aCkLJ3j49ReuJGOwQku0RXo69GHn3/anRYuIiCSlx7dU8MCTO1k8OYuf\n3VPAkAEaHuoLHf6UQ6dAW2vr+rYcERGR2PfrN47wL7/fzQ3Ts1n76XwG9ddE3L7S2VDReuCOvixE\nREQk1llr+bG3jH/5/W6KZo5UaHFBZ8HlEPA4gDHmi+Er2j8WERFJBoGA5bt/eptVf9nHR+aP4Uef\nUmhxQ2cDcmuAF4wxuYDHGLOK4D2KIHizxZ/2RXEiIiKxoKUtwANP7OTJ0qPcc80k/vVDs0hJMd3v\nKL2uw+DiTMItADDG3OacDo3z+KY+qk1ERMR155vb+NLvSnlh3ym+umw69y+dijEKLW7pdgq0czr0\nF4F8YKu19mfRL0tERMR9tQ0tfP6RLZSW1/Ddj83hU1dNdLukpNdtcDHG/MRZLAMWGWMKrLX3Rbcs\nERERdx31n+dzv9jM4TMNPHRXHjfPHe12SUJk13Eps9Z+P/TAGPO1KNYjIiLiul2VtXz+kS00trTx\ny88t4pqpI9wuSRyRBJcpxpgfA9sIDheJiIgkrOf3nODv171FVtoAfvfFq5iWM8ztkiRMJJf8/xug\nlOBk3VINE4mISKL6+SuHWPGbbUwfNYyn/vZahZYYFOkl/x/GucmiiIhIomkLWL7zzF5++dphPjB7\nFP955wIGD9A1WmKRbqwgIiJJra6xhX9Y9xYv7DtF8Q25fP0DM3SNlhgWUXAJu1ruVsCnexiJiEgi\n8J2u595fbeVIVQP//tE53L1YpzvHum7nuDinQ08F8q21bwHfiHpVIiIiUebdf4pbH3qVmoYWfvPF\nqxRa4kS3wQV4x1r7dYJnFQF4oliPiIhIVFlrWfNiGZ//5RbGDR/CH750LYtzs9wuSyIUyVDRVOd0\n6ExjTD6gV1dEROJSY0sba3Y28cbxfdwydzTfv30eQwZoumc86cnp0DUE57fcEfWqREREellFdQO3\n/+R13jjexj+9bzr/c9dChZY41OPToY0xS621L0S1KhERkV70wr6TfOWxHQQClr/PG8j9S6e5XZJc\nog6DizHmuS72KUDDRSIiEgfaApb/3HiA//nrO8wcnc5P7s7j0K4tbpcll6GzHpda4EFneQXBibk+\ngpf8P9QHdYmIiFyWM/VN/P267bz6ThV3FIzj27fOYVD/fvoQi3OdBZd7rbW1AMYY6wwVAWwyxjzY\nyT4iIiIxYduRar702+3UNDSz+rZ53LFovNslSS/pMLiEQosjyxjzGMEel9w+qUpEROQSBAKWn77i\nY/Vf9jN2+GCe/NtrmD0mw+2ypBd1OznXWnuHMWY5wbktJWG9LyIiIjHj1NlGvvr4Dl4+eIYPzhnF\n926bR8bg/m6XJb0s0rOKNgAbAIwxD1prdfVcERGJGd79p/in9Tuob2rlwY/P5ROLxmOM7jeUiCK5\n5H/AGFPlfAWA4gj2WW6MKTLGrOxgXZ4xxhpjypyvNc7zq5x/uz2+iIgIQHNrgO/+aS/3/GILI9IG\n8sf7r+OTV05QaElgkfS4rAgNDxljPMC9XW1sjMkDsNaWGGNyjTF51trSsE0yrbUmbFu/83yxMyS1\noqeNEBGR5HPozDm+/Oh2dh2t5TNXT+R/3TyTQf37uV2WRFkkc1weDlv2G2O6m6B7J7DRWfYBRQSv\nvBs6RknYtgXW2rXO8r3OkJSIiEinrLU8vrWCb/9xL/1TU1j76XzeN3uU22VJHzHW2q43CA4PWYLX\ndrHA2q7muDhDP2ustaXGmCJgmbX2gQ62KwK2Wmv9zuOVBANOnrV2dQfbF+MMU+Xk5OSvW7cuwib2\nTH19PWlpaVE5dqxT29X2ZKO2x1/b/U0BfrG7mR2n25iZmcK98waSOSiS+wW/K17b3htite1LlizZ\nZq0tiGTbHg0V9bJl4b0vobBijFlmjClq1zOD0zOzFqCgoMAWFhZGoSTwer1E69ixTm0vdLsMV6jt\nhW6X4Yp4bPuzu47zb0/toqHZ8q0Pz+KzV08iJaXnc1nise29JRHaHklwCQ37YIz5GrCtm3sV+YFM\nZ9kDVHWyXV7YcYuBameoqApdL0ZERBy1DS186+nd/P6tY8wfl8F/3LGAqSNjr9dA+kYk/WtFoQVr\n7ffpfvLsY7wbPHKBErgwsRdnuX0w2RraDpjiPBYRkST30oHTvP+/XuKZncf5StF0nrjvGoWWJNdp\nj4sx5nvAciDXOVXZEJzjUtLZPgDO3JYCZw6LP+yMok0E73UU4mu3T7Exphooa3cWkoiIJJm6xhYe\nfHYfj24uZ+rINNZ+Jp954zzd7ygJr9PgYq39unNfoiJr7RM9OWjYmULhz+WHLfto13PT0T4iIpJ8\nNr19km8+tZtTZxspviGXf1w2Xac5ywVdznFx7ll0UWgxxnzRWvvTqFYlIiJJp6q+iX/7416e3nGM\nGaOGsebT+cwfr14WuViHwcUY8w7B05LrnNOha0KrgAxAwUVERHqFtZY/7jzO/356D2cbW/hK0XTu\nK5zCgNSeneYsyaGzu0NPDXt40enQxpibol6ViIgkhRO1jfzz73dR8vYp5o/3sPq2eVwxapjbZUkM\n69GVcx2To1SLiIgkibaA5devH+YHzx+gNRDgn2+ZyeeunUy/S7guiySXzoaKwoeH4N0zijRUJCIi\nl2VnpZ9vPrWbXUdruWF6Nt+5dTYTs4a6XZbEic56XDq9Wq6GikRE5FLUNbbwg+f28+s3jpCdNpCH\n7srj5rmjdCdn6ZHO5rhcFFqMMZMIXkyuzFq7KfpliYhIoghNvv3OM3upqm/is1dP4qvvm86wQf3d\nLk3iULdzXJzL/H+D4AXjco0x37XW/kfUKxMRkbjnO13Pt57ew8sHzzBvXAY//+wi5o7LcLssiWOR\n3KtokbU2dO8hjDGPR7EeERFJAPVNrfz3Cwf5+SuHGJTaj2/fOptPXTVRk2/lskUSXMqMMfOttTuM\nMQuAzaAL0YmIyHsFApanth/le3/Zx+mzTdyeP46vfeAKRg4b5HZpkiAiCS4PACuNMX6CZxVhjPlf\n6OwiEREJs6PCz7ee3sNbFX4WjPfw8GcKWKAr30oviyS4dHiGkTHmtijUIyIiceb02SZW/2Uf67dV\nMiJtID+4fT4fXziWFA0LSRT0+AJ0xpil1toXenrjRRERSSxNrW088tph/nvTOzS2trHihlzuXzpV\nZwtJVEVyVtHHgdDQkCF45VzdplNEJEmFTm9e/Zd9VNacZ8kV2fzLh2aRm53mdmmSBCIZKvoGcDtQ\nTTC43BvVikREJGZtPlTNd599mx0VfmaMGsavv3Al10/LdrssSSKRBJdtQMBaWwtgjNkW3ZJERCTW\n+E7Xs+ov+3huz0ly0gfy/eXz+HjeOJ3eLH0ukuDiBw4ZY2p4915FGioSEUkC1eea+X+bDvKbN44w\nMDWFry6bzhevz2XwAH0MiDsiCS5FwPCwHhcNFYmIJLhzTa384tVDrHnJx7mmVj555QT+oWg62cMG\nul2aJLlIgstWYBKww3lcFbVqRETEVU2tbfzuzXIe+us7nKlvpmjmSB74wAym5QxzuzQRILLgUgzc\nG3YBOg0ViYgkmNa2AE9uP8oPSw5y1H+exbmZrPn0DPInDne7NJGL9PgCdMaYL0WxHhER6UPWWv68\n+wT/8fx+yk6fY964DL5321yumzoCYzTxVmJPjy5AZ4yZBNwDPBS1ikREJOqstbx44DQ/eG4/u47W\nMnVkGj+5O4/3zx6lwCIxLZIL0KUDdwArgHzARrsoERGJDmstr75Txf95s5GD/s2M9QzmB7fP52ML\nx+rUZokLnQYX54q5KwieVXQIqAGGEwwxIiISR6y1vPLOGX5YcpCtR2oYPtDw7Vtnc+ei8QxM1bRF\niR8dBhdjzFYgj+DF55ZZa18wxnzPOSX6PTdcFBGR2GSt5eWDZ/jhpoNsO1LD6IxBfOfW2Yw6f4hl\nV09yuzyRHuswuFhrC4wxeQR7Vx5wljPg3Zss9mGNIiLSQ6HA8l8lBygt9wcDy0fncEfBOAam9sPr\nPex2iSKXpNOhImttKVAKYIy5CZhqjHkcWAhM65vyRESkJ0KTbn+46SDby/2MyRjEv390Drc7gUUk\n3kVyOjTW2k3AJrgwjNQlY8xygrcKyLPWrm63LjQE5XOeKrHWruhqHxER6VpbwPKX3Sf48YvvsPto\nHWMyBvHdj81heb4CiySWiIJLOGttQVfrnWCCtbbEGJNrjMlzem9CMq21JmxbfwT7iIhIB5pbA/x+\n+1F+8mIZvjPnmDxiKKtum8tHF45VYJGE1OPgEoE7gY3Oso/gWUkXQoi1tiRs21xr7QZjzKqu9hER\nkYs1NLfy6OYKfvqyj+O1jcwek85Dd+XxgTmjdFqzJLRoBBcPUB32OKujjYwxRUAoxES0j4hIsvM3\nNPPIa0f45WuHqGlo4crJmXzvtnncME1XupXkEI3gEqll7XpfumSMKSZ43yRycnLwer1RKaq+vj5q\nx451arvX7TJcobZ73S4jIlXnA2w80oK3opXGNliQ3Y+/nTuIacObsMf28OKxnh0vntre29R2r9tl\nXJZoBBebCPP1AAAVuElEQVQ/kOkse+j8btJ5PdnHWrsWWAtQUFBgCwsLe6PW9/B6vUTr2LFObS90\nuwxXqO2FbpfRpd1Ha3n4ZR9/2nkcC3xo3hjuK5zCjFHpl3XceGh7tKjthW6XcVmiEVweA0ITeHNx\nhoOMMR5rrd9ZziUYVrrcR0QkGQUClr/uP8XDL/t4w1dN2sBU7rlmEvdcO4lxw4e4XZ6Iq3o9uFhr\nS40xBc4cFn/Y2UGbCN7rKKQ6gn1ERJJGY0sbT5RW8rNXDuE7fY4xGYP45s0zufPK8aQP6u92eSIx\nISpzXJxhnfbP5Yct+wjeB6nLfUREksGZ+iZ+9foRfvPGEarPNTN3bAY//MQCbp47mv79UtwuTySm\nuDk5V0Qkqe05Vssjrx3m928do7k1QNHMkXzx+lyumpypM4REOqHgIiLSh1raAjy35wSPvHaYLYdr\nGNy/H8vzx/GF6yYzJTvN7fJEYp6Ci4hIHzhT38Sjb5bz2zfLOVHXyITMIfzzLTO5PX88GUM0f0Uk\nUgouIiJRtKPCzyOvHeaZncdpbgtw/bQR/PtH57Bkxkhd4VbkEii4iIj0subWAH/efZxfvnaY7eV+\nhg7oxyeuHM9nrp7E1JEaDhK5HAouIiK9pLyqgUe3lLN+awVn6puZlDWEb314Frflj9PpzCK9RMFF\nROQytLYF2LTvFL99s5yXD57GADfNzOGuqyZw47RsUjQcJNKrFFxERC7B8drzrNtcwbot5Zysa2JU\n+iC+vHQan7hyPKMzBrtdnkjCUnAREYlQW8Dy0sHT/PaNcl7YdxIL3DAtm+/cOoGlM0aSqovFiUSd\ngouISDdO1jWyYVslj24up7LmPCPSBvA3N07hk1dOYHym7h0k0pcUXEREOtDcGuCFfad4fGsF3v2n\nCFi4ZkoWX//gDN43axQDUtW7IuIGBRcRkTAHT57lsS0VPLX9KFXnmslJH8h9hVNYnj+eySOGul2e\nSNJTcBGRpHe2sYVndh7nsS0VvFXhJzXFUDQzhzsXjef6aSM0d0Ukhii4iEhSstayv7qNpx9/i2d3\nHaexJcC0kWn88y0z+djCsWSlDXS7RBHpgIKLiCSViuoGntp+lCdLKzlc1UjawJN8bOE47igYx4Lx\nHt2VWSTGKbiISMKra2zh2Z3HebL0KJsPVwNw1eRMlo1p5Su3L2HIAL0VisQL/W8VkYTU0hbg5YOn\neaL0KBv3nqS5NUBu9lC+9v4ruHXBGMYNH4LX61VoEYkz+h8rIgnDWsueY3U8UVrJ028do+pcM8OH\n9OeTi8bz8bxxzBuXoaEgkTin4CIice947Xl+v/0YT5ZWcvBUPQP6pXDTzJF8PG8cN07P1jVXRBKI\ngouIxKXqc808u+s4T+84xpbD1VgL+ROH892PzeFDc8eQMUR3YxZJRAouIhI36ptaeX7PCZ7ecYxX\nDp6hNWCZkj2Uf7hpOrcuGMMkXSBOJOEpuIhITGtsaeOv+07x9I5jvLDvFE2tAcZ6BvOF6yfzkflj\nmDU6XfNWRJKIgouIxJyWtgCvvnOGp3cc4/k9J6lvamVE2gA+sWg8H54/hrwJw0lJUVgRSUYKLiIS\nE9oCli2Hq3lm5zGe3XWC6nPNDBuUygfnjOIjC8ZwdW6WLr0vIgouIuKe1rYAmw9V8+zu4/xl90nO\n1DcxqH8KN83M4SPzx1B4RTYDU/u5XaaIxBAFFxHpU61tAd7wVfOnXcd5fs8Jqs41M6h/CktnjOTm\nuaNZcsVIhg7UW5OIdEzvDiISdS1tAV4rq+LPu47z3J4T1DS0MGRAvwthpfCKbF3BVkQioncKEYmK\n5tYAr5ad4dmdx3l+70lqz7cwdEA/imbl8ME5wbAyqL+GgUSkZ6ISXIwxywE/kGetXd3B+jwgF8Ba\nu8F5bpW19gFjTLG1dm006hKR6GpobuWlA2d4fs8JSt4+SV1jK8MGplI0K4eb547m+mkjFFZE5LL0\nenBxQgnW2hJjTK4xJs9aW9pusxXW2hXGmJVh64udwLOit2sSkeipPtfMprdP8tyek7x88DRNrQEy\nBvenaFYOt8wdzXXTRmiCrYj0mmj0uNwJbHSWfUARcCG4OOGkDKBdb8zt1tqSKNQjIr2sorqBjXtP\n8tyeE2w5XE3AwpiMQXzyygm8b1YOiyZn0l+nLotIFBhrbe8e0Jg1wBprbakxpghYZq19IGz9Kmfx\nMaAoFF6MMSsJBpzOhpeKgWKAnJyc/HXr1vVq3SH19fWkpaVF5dixTm1X2ztjraWy3lJ6spVtJ9so\nPxsAYFyaYWFOKvkj+zExPSXurmCr111tTzax2vYlS5Zss9YWRLKtW5Nzq0LBxhiz3Fq7ISzALDPG\nFLXvfXHmvawFKCgosIWFhVEpzOv1Eq1jxzq1vdDtMlzRWdvbApZtR2p4fs8Jnt97kvLq8xgD+ROG\nc/f1Obxv1qi4vzeQXvdCt8twhdpe6HYZlyUawcUPZDrLHqCq3foyoNpZ9gGLQn+lORN1q3Am7opI\n36prbOGlA6d54e1T/HX/KWoaWhjQL4Vrp2ZxX+EUimbmkD1soNtlikgSi0ZweQwIdffkAiUAxhiP\ntdbvPF4etn4LwQDjc56bAqyJQl0i0oET5wL89GUfL+w7xeZD1bQGLMOH9GfJFSNZOnMkhVeMJE0X\nhBORGNHr70bOEFCBM7/FH3ZG0SYg31rrM8b4nUm64adDFxtjqoGyDs5CEpFe0tIWYOvhGl7Yd5JN\n+07hO30eeJvpOWnce0MuN80YycIJw+mnmxiKSAyKyp9RHV2HxVqb3816XbtFJEpqzjXz4oHTbNp3\nihf3n6KusZUB/VJYPCWLa0a0sOLD1zI+c4jbZYqIdEv9vyIJyFrLvhNn8e4/zV/3nWLrkeApyyPS\nBvKBOaNYOiOH66aNIG1gKl6vV6FFROKGgotIgqg938Kr75zhxf2nefHAaU7UNQIwa3Q69y+ZytKZ\nOcwbm0GKhoBEJI4puIjEqUDAsvd4HS8eOI13/ylKy/20BSzDBqVy/bQRFE4fyQ3TsxmVMcjtUkVE\neo2Ci0gc8Tc089LBd3tVztQ3ATBnbDr33TiFG6/IZuF4D6m6aq2IJCgFF5EYFghYdh2txbv/NC8e\nOMVbFX4CFjxD+nP9tGwKp2dz/fQRjBymXhURSQ4KLiIx5njteV4+eIZXDp7hlXfOUH2uGWNg3jgP\nf7d0Gjdekc38cR6driwiSUnBRcRl9U2tvFFWxSvvnOHlg6cpO30OCJ4BdOP0bAqvyOa6qSPIStMV\na0VEFFxE+lhrW4AdlbVOj8pptpf7aQ1YBvVP4crJWXzyyglcN20EV+QMi7ubFoqIRJuCi0iUWWs5\nXNXAKwdP8/LBM7zuq+JsYyvGwJwxGdx7Qy7XTx1B3sThDOrfz+1yRURimoKLSBTUnGvmtbIqXnnn\nNC8dOMNR/3kAxnoGc8vc0Vw3bQTXTBlB5tABLlcqIhJfFFxEekFdYwubfdW87qvitbIq3j5eB8Cw\ngaksnpLFihtzuX5aNpOyhmj4R0TkMii4iFyChuZWth6u4bWyKl73VbGrMnia8oDUFPInDOery6Zz\nzdQs5o/TNVVERHqTgotIBBpb2the7ud1XxWvl53hrQo/LW2W1BTDgvEe7l8ylcVTssiboHkqIiLR\npOAi0oGWtgA7K2t5vSw4mXbr4RqaWgOkGJgzNoPPXzeZa6aMoGDicIYO1H8jEZG+ondcEaA1YNle\nXsPmQ9W84ati86FqzjW3ATBj1DDuumoC10wZwZWTM8kY3N/lakVEkpeCiySlptY2dlTUsvlQFW8e\nqmazr4Gm518DIDd7KB/LG8vVuSNYnJupC7+JiMQQBRdJCueb2ygtr+HNQ9W86atie4Wf5tYAEOxR\nuW5sKh+7bi5XTs7UfX9ERGKYgoskpLONLWw9Ehz6edNXxa6jtbS0WVIMzB6TwacXT+SqyZksmpTJ\n8KED8Hq9FM4b43bZIiLSDQUXSQj+hmY2H6oOBpVD1ew5VkvAQmqKYd64DL5wXS5X5WaSP3E46YM0\nR0VEJF4puEjcsdZSWXOerUeq2XK4hm2Ha9h/8iwQvI7KwvEe7l86jasmZ7JwgochA/RrLiKSKPSO\nLjGvtS3A28fPsuVwNduO1LD1SDUn65qA4JVp8yYO50PzRnNVbhbzx2cwMFXXURERSVQKLhJzzja2\nsL3cz9YjNWw9XM1bFX4anFOTx3oGszg3i4JJmRRMHM70nGH0S9El9EVEkoWCi7jumP88W4/UsO1w\ncOhn34k6AhZSDMwcnc4dBePJnzicgknDGZ0x2O1yRUTERQou0qda2wLsO3GW7eU1wfkpR2ou3Dl5\nyIB+5E0Yzt8tncaiSZksmOAhTVelFRGRMPpUkKg6U99E6ZEatlf4KT1Sw87KWs63BId9ctIHUjAp\nky9eP5lFkzKZMWqYbkgoIiJdUnCRXtPSFuDt43XvBpXyGiqqg70pqSmG2WPSuXPReBZO8JA3YTjj\nhg/GGM1PERGRyCm4yCU7VddIaXkN28uDIWVnZS1NztVoc9IHkjdhOJ9ZPImFEzzMGZuhuyaLiMhl\ni0pwMcYsB/xAnrV2dQfr84BcAGvthkj2EXc1tbax91gdpeV+tjthJTQ3ZUC/FOaMTefuxRPJmzCc\nhRM8jPFoEq2IiPS+Xg8uTijBWltijMk1xuRZa0vbbbbCWrvCGLMytH0E+0gfsdZypKqBHZV+dlTU\n8lZFDbuP1tHcFuxNGesZzMIJHj5/3WTyJniYNSZd104REZE+EY0elzuBjc6yDygCLoQQp2elDCDU\ns2KMWdXVPhJdp882saPCzx8ONvNz32Z2VPipPd8CwKD+KcwZk8E9104ib4KHhROGk5OumxCKiIg7\nohFcPEB12OOsdusXwYWemSInvHS3j/SS+qZWdlXWOr0pfnZW1l4Y8kkxcMWoJm6eO4r54zzMG+dh\nek6azvQREZGY4dbk3CprbakxpsjpgemWMaYYKAbIycnB6/VGpbD6+vqoHbuvtQYslWcD+GpDX20c\nr7dYZ332YENuRgo3zBhAbkYKWSnnycxoA6qhoZpTB+DUATdb0HcS6XXvKbXd63YZrlDbvW6X4YpE\naHs0gosfyHSWPUBVu/VlvNu74iPYA9PdPlhr1wJrAQoKCmxhYWGvFh3i9XqJ1rGjKRCwHKo6x84L\n81L87D1eR7Nzlk/W0AHMH5/JneM8zB+fwbxxHjKHDrjoGPHa9t6gthe6XYYr1PZCt8twhdpe6HYZ\nlyUaweUxoMBZzgVKAIwxHmut33m8PGz9FoIB5j37SMcCAcvhqnPsOlrL7qO17KysZe+xOs42tQLB\nK9DOGZvBPddMYr4TVMZ6dM0UERGJf70eXJwhoAJjTBHgDzs7aBOQb631GWP8oSGisNOhO9on6YWH\nlF2Vtew6enFIGZCawszR6Xx04Vjmjs1g/ngPU0em6caDIiKSkKIyx8UZ1mn/XH4369/zXLLpaUiZ\nMzaDaTlp9NfkWRERSRK6cq5LOgope47VUR8WUmYppIiIiFxEwaUPtLYFOHTmHHuO1bH7aOch5WMK\nKSIiIl1ScOll55vb2Heijj3H6th7PPjvvuN1F+7ho5AiIiJy6RRcLkPNuWYnoAR7UPYcq8N3up6A\nc6GU9EGpzB6Twd2LJzJ7TDqzx2SQmz1UIUVEROQSKbhEwFpLZc35Cz0oe48FJ80eq228sM3ojEHM\nHpPOzXNHM2t0OrPHpDNuuE5BFhER6U0KLu20BSz7T5xlz7FaJ6QEh3xC9+5JMZCbnUbBpMwLvSiz\nxqS/52JuIiIi0vsUXML8w7rtPLOzgdbnXwJgYGoKM0YN4+a5o5k9Jp1ZY9KZOSqdwQN0J2QRERE3\nKLiEmTk6nfP+U3zgqtnB+SgjhuoGgyIiIjFEwSXMihun4LUVFC4c53YpIiIi0gF1J4iIiEjcUHAR\nERGRuKHgIiIiInFDwUVERETihoKLiIiIxA0FFxEREYkbCi4iIiISNxRcREREJG4ouIiIiEjcUHAR\nERGRuGGstW7X0GPGmNPAkSgdfgRwJkrHjnVqe3JS25OT2p6cYrXtE6212ZFsGJfBJZqMMVuttQVu\n1+EGtV1tTzZqu9qebBKh7RoqEhERkbih4CIiIiJxQ8Hlvda6XYCL1PbkpLYnJ7U9OcV92zXHRURE\nROKGelxEREQSjDFmuTGmyBizspvtulwfixRc2jHG5HWxLqJfBJF4kchvbvKu7l7nRH1vi6Ddxc7X\nqr6uLZpCn2PW2hLA39nnmjGmCFjWl7X1BgWXMM6LuL6TdRH9IsSrHryxFfd1bdEWQdvznG2W93Vt\n0ZTob27dSZYPte5e50R9b4ug3UVAibV2LZDrPE4UdwJ+Z9kHJFLbFFzCOb/gvk5WJ+wvQoRvbL7Q\nzydR3tgg4jftb1hrNxB8c0uYtpPAv9PdSbIPte5e50T9PeiuXblhz/mcx4nCA1SHPc5qv4ExJs/5\n/Y87Ci6R6/YXIY5F8sYV+qsz11pb2idV9Y0u2+70smwBsNauTrC2J/SbWzeS6UOtu9c5Ud/bumyX\ntXatE0wB8oCtfVVYjMh0u4BLpeAi0P1/8FKCPS017bZLBN29aS8CspzhooQa/49Q3L65dUMfagJc\n6H0rTbA/Svy8+3/XA1SFr4z3P0hS3S6gL3UyP8MX4QvY5S9CIjPGeAi2/0HgYWNMqbW2syG1RFRl\nrS115kMsd4aN4kI3v/MJ/ebWGxLkQ627965EfW+LtF1F1toH+qakPvMYELqsfy5QAsH3cmutn+Dw\nZy7Bn0+m8389bn7Hkyq4hP0FFbGwF7rDX4R4cTkfYEAx8KC11m+M8QHLgdVRK7aXXWbbq3h33pOf\nYA9M3ASXbn7nE/rN7TJf95BE+FDr7nWO6/e2LnTXbowxxdba1c5yUaIEdecPrQJnbpY/7P/tJiA/\n9MeX83/E41adlyqpgkt3nPkMBe3+qg690J39IsSFy/wACz/Ohng7s+gy276BYFCD4H/wLdGqs68l\n+pvb5f7OJ8qHWgSvc1y/t3Wmu3Y7z68yxjxAMMTe7lat0dDR77+1Nr+DbeLuSrq6cq4AFz6cfAQn\n3651ntsW+kV35nf4gMxL6bmKZRG0vZjgfIhFCfDXtzi6et3DLo1QjfOhFq/BRSTRKLiIiIhI3NBZ\nRSIiIhI3FFxEREQkbii4iIiISNxQcBEREZG4oeAiIiIicUPBRUREROKGgouIiIjEDV05V0RijnMB\nOA/Bi79tJXipfn/Xe4lIMlBwEZGY4tzUc4W19nbn8XqCl+iPm3tEiUj0aKhIRGJNMbAx7HEu797o\nUkSSnIKLiMSireEPEuXGfyJy+TRUJCKxZi1QbIyB4ByXEmNMnsKLiIBusigiIiJxRENFIiIiEjcU\nXERERCRuKLiIiIhI3FBwERERkbih4CIiIiJxQ8FFRERE4oaCi4iIiMSN/w9lHHzW7zJ24QAAAABJ\nRU5ErkJggg==\n",
      "text/plain": [
       "<matplotlib.figure.Figure at 0x118404d68>"
      ]
     },
     "metadata": {},
     "output_type": "display_data"
    }
   ],
   "source": [
    "plt.plot(alpha,amp)\n",
    "plt.title('Amplitude of $x_1$ versus $\\\\alpha$')\n",
    "plt.ylabel('Amplitude of $x_1$')\n",
    "plt.xlabel('$\\\\alpha$')\n",
    "plt.grid()"
   ]
  },
  {
   "cell_type": "markdown",
   "metadata": {
    "heading_collapsed": true,
    "slideshow": {
     "slide_type": "slide"
    }
   },
   "source": [
    "### Two degree of freedom system with Coulomb Damping\n",
    "\n",
    "$$\\begin{bmatrix}1&0\\\\0&1\\end{bmatrix}\\begin{bmatrix}\\ddot{x}_1\\\\ \\ddot{x}_2\\end{bmatrix}+\\begin{bmatrix}2&-1 \\\\-1&2\\end{bmatrix}\\begin{bmatrix}{x}_1\\\\{x}_2\\end{bmatrix}+\\begin{bmatrix}\\mu |\\dot{x}|_{1}\\\\0\\end{bmatrix}=\\begin{bmatrix}0 \\\\A \\sin(\\omega t)\\end{bmatrix}$$"
   ]
  },
  {
   "cell_type": "code",
   "execution_count": 16,
   "metadata": {
    "hidden": true,
    "slideshow": {
     "slide_type": "fragment"
    }
   },
   "outputs": [],
   "source": [
    "def two_dof_coulomb(x, params):\n",
    "    omega = params['omega']\n",
    "    t = params['cur_time']\n",
    "    force_amplitude = params['force_amplitude']\n",
    "    mu = params['mu']\n",
    "    # The following could call an external code to obtain the state derivatives\n",
    "    xd = np.array([[x[1]],\n",
    "                   [-2 * x[0] - mu * np.abs(x[1]) + x[2]],\n",
    "                   [x[3]],\n",
    "                   [-2 * x[2] + x[0]]] + force_amplitude * np.sin(omega * t))\n",
    "    return xd"
   ]
  },
  {
   "cell_type": "code",
   "execution_count": 17,
   "metadata": {
    "hidden": true,
    "slideshow": {
     "slide_type": "skip"
    }
   },
   "outputs": [
    {
     "data": {
      "text/plain": [
       "array([0.68916938, 0.68228248, 0.67299991, 0.66065019])"
      ]
     },
     "execution_count": 17,
     "metadata": {},
     "output_type": "execute_result"
    }
   ],
   "source": [
    "parameters = {'force_amplitude': 0.2}\n",
    "parameters['mu'] = 0.1\n",
    "t, x, e, amps, phases = ms.hb_time(two_dof_coulomb, num_variables=4,\n",
    "                                 omega=1.2, eqform='first_order', params=parameters)\n",
    "amps"
   ]
  },
  {
   "cell_type": "code",
   "execution_count": 18,
   "metadata": {
    "hidden": true,
    "slideshow": {
     "slide_type": "slide"
    }
   },
   "outputs": [],
   "source": [
    "mu = np.linspace(0, 1.0, 200)\n",
    "amp = np.zeros_like(mu)\n",
    "for i, mui in enumerate(mu):\n",
    "    parameters['mu'] = mui\n",
    "    t, x, e, amps, phases = ms.hb_time(two_dof_coulomb, num_variables=4, omega=1.2,\n",
    "                                     eqform='first_order', num_harmonics=3, params=parameters)\n",
    "    amp[i] = amps[0]"
   ]
  },
  {
   "cell_type": "markdown",
   "metadata": {
    "hidden": true,
    "slideshow": {
     "slide_type": "slide"
    }
   },
   "source": [
    "#### Too much Coulomb friction can increase the response. \n",
    "* Did you know that? \n",
    "* This damping shifted resonance. "
   ]
  },
  {
   "cell_type": "code",
   "execution_count": 32,
   "metadata": {
    "hidden": true,
    "slideshow": {
     "slide_type": "-"
    }
   },
   "outputs": [
    {
     "data": {
      "image/png": "iVBORw0KGgoAAAANSUhEUgAAAi4AAAFKCAYAAAA6x9QOAAAABHNCSVQICAgIfAhkiAAAAAlwSFlz\nAAALEgAACxIB0t1+/AAAIABJREFUeJzt3Xl8lNW9x/HPCRBCCEnIQsKOCZsiIiEsbhU1uPd2EaXW\n1qrVYFt72+otatvb9rb31kJvW29b24LWtSoItmrVVlmMu0gSNlG2DPsWspNA9nP/mCcwiQmZQGae\nmcz3/XrllWfmWfjlwGvy5TznOcdYaxEREREJB1FuFyAiIiLiLwUXERERCRsKLiIiIhI2FFxEREQk\nbCi4iIQwY0yWMWZ5AK8/zxhTbozJ9XlvaZvXGcaYjC5eN9cYU2SMWdpNdSY6dc0PZHuISOhTcBEJ\nbXOAHGNMYiAubq1dAOS3efsBYIXP69lAl4KLtXYRsPD0qmvlfsBjrb0XqOjG64pImFFwEQl9hUBu\np0edulZBwFpbaK31gLenA294clsWUARgrb3e5VpExEUKLiIhyhgzG1iCt+fi/jb7cp1bPAuNMcud\n7dnO6wLfWzTOsda51bLU2Z/TwZ/ZcutonvPWDXh7W+Y6t2nmOdea7dxCWm6MsW3+rJY/f2rbn8ep\nb6nP9dv++bk+x8xueQ/IBq5vea87OD+PNcbMd14vd25vZbRXq8/PnttyK8x5f6FzrYXGmIVtju2o\nnT51joj4yVqrL33pKwS/gIU+2xbIabN/OVDgbOf6HgOU+x7vHLvc2c5yjk10Xi8Fcn2OXQrM83ld\n0OZaBcBsZzvR+zFiwRtwfK9bBCz12Vfkc41yIKvNz5MFlLf5mTN86s/1Pb7NeTnAfOf70i60cZHP\nzzLPuVaHtTo/+3Ln517e8uf6tIXv31lH7dThOe3Ut7S9bX3pK5K/1OMiEoKcWzTZLb0kgAeY286h\nS5zv+QDW2hU+r9uOi1nuHFPovM7u1qK9v5A91tqWW09tx8m09HLMd+prO25mDq3H2xS2nNcRp508\nzs+d43y/t2WfMSano94dx3xO9GZlOm1zslrLgEJrbYW1dpazb54xpsC5zvyT1evw6xxjTBbev/cW\nARnnJBJuertdgIi0Kxe43p4Ya5IDLDfGJPoEA2g9PiWQg1YTnTqy2rzv76DdZKDCegfXdpuWtnCe\nemoJb56WfcaYfLy9KB2dv8i5XTMbbw+JP7UW+WwnAZl4Q9v1eMNhZjvnZJzCOTnOvpZ2L2znGJGI\nox4XkdA0t+UXMBzvSamga4N0k9q8ngWtwkdL70Zn/5MvA5Kc8JSBtxeg5dq+vTYraP0L2ncczXIg\nq+XpKGfsR9txNkvaXC8LWHaywnyetppN61/yXbEIeNh6n4TqrNYkvO3RIgfv39UipwfGNzx21E4n\nO8eXbw/UHLzBtUtPd4n0ROpxEQkxzqDPDGPMcucXG84AzkRgvjGmAu8vz2y8gSIf7y2HRGcga8s+\njDErfAKQx7ntlAHMcnokZre5ThLeX6wZzrmFeMe8zAdWWGuvd/78+caYKTi9FMaYpc6+uc48Kx68\nPQQ5xpjZ1tplxpi5wEpjTBne8TYLfH9ua22hMeZe52dNwulxalujz60ugFxjjMf581rCVdvHuzvT\n8ue11LGivVqdOloGKnt86kh02rUM76Pkvtf9VDvhjJHp4Byc4xKdPyvH+flKOREaRSKasVarQ4v0\ndE6YWOrTqxARnACQ2zYkhbqWkBRudYsEg24ViUhPdgMwKwxvsUylk9tkIpFKPS4iPZzzv/eH8d5m\nuKPNrRYRkbCi4CIiIiJhQ7eKREREJGwouIiIiEjYUHARERGRsBGW87ikpKTYUaNGBeTaNTU19O/f\nPyDXltbU1sGl9g4etXXwqK2DK1DtXVBQUGKtTfXn2LAMLqNGjSI/v6tzTPknLy+PmTNnBuTa0pra\nOrjU3sGjtg4etXVwBaq9jTG7/D1Wt4pEREQkbCi4iIiISNhQcBEREZGwoeAiIiIiYUPBRURERMKG\ngouIiIiEDQUXERERCRsBCy7GmKyT7JttjMkxxsw72XsiIiIivgISXIwxOcDSDvZlAVhrVwAVxpis\n9t4LRF0iIiIS3gISXJwA4ulg9xygwtn2ADkdvCciIiIhorym3u0SAHfGuCQCZT6vkzt4T0RERELA\npv2VXDB/FfkHG90uRYNzRUREpGPVdY3c9cxaBsT0ZlxSL7fLcWWRxQogydlOBEqd7fbeO84Ykwvk\nAqSlpZGXlxeQ4qqrqwN2bWlNbR1cau/gUVsHj9o6sKy1LNxQx86SJu6bFoOpr3G9vYMWXIwxidba\nCmAJkO28nQGscLbbe+84a+0iYBFAdna2DdRqoFppNHjU1sGl9g4etXXwqK0Da8ma3XxwYCP3zBrL\n3MvGhER7B+qpotlAtvO9xUoAa22hc0wOUGGtLWzvvUDUJSIiIv7ZcvAIP3lpExeOTuGbl4x2u5zj\nAtLjYq1dBixr894Un+1F7ZzzqfdEREQk+I7WN3LXM4XE9e3Db+ZMoleUcbuk49wY4yIiIiIh7Kcv\nbWL74Wqeum06gwbEuF1OK3qqSERERI77+9q9PJe/l7suGc2FY1LcLudTFFxEREQEgKLD1fzw7x8x\nbVQS37lsjNvltEvBRURERKhtaOKuZ9bSt3cU/3fjufTuFZoRQWNcREREhJ+8uIlPDlTx2C1TGZzQ\nz+1yOhSacUpERESC5rn8PSzJ38Ndl4zmkvGD3C7npBRcREREItim/ZX85wsfccHoZL43a6zb5XRK\nwUVERCRCVR5r4JtPFzIwNpr/+9LkkJqvpSMa4yIiIhKBrLV8f+l69pUfY8ncGaTE9XW7JL+ox0VE\nRCQCLXrLw+sfH+L+q89kysikzk8IEQouIiIiEWa1p5QFr23hmomDue2CUW6X0yUKLiIiIhGkuKqW\nu55dy8ikWH553USMCf1xLb40xkVERCRCNDQ18+1n13KktoG/fn06A2L6uF1Slym4iIiIRIgHXt3M\n6h1l/HbOJMalD3C7nFOiW0UiIiIR4O9r9/Louzu49YJRfGHyMLfLOWUKLiIiIj3cR/sque/5jUw/\nI4kfXH2m2+WcFgUXERGRHqyspp65TxWQ1D+ah27Kok+ILp7oL41xERER6aEam5r59rOFHK6uY+nc\n88JmkrmTCe/YJSIiIh361WtbeHd7Kf/z+bOZNDzR7XK6hYKLiIhID/SP9ftZ+JaHm88byfXZw90u\np9souIiIiPQwnxyoYt6yDUwdNZAfXXOW2+V0KwUXERGRHqSspp7cp/KJ79ebh27KIrp3z/pVr8G5\nIiIiPURDUzPffLqAQ1V1LMmdwaABMW6X1O16VgwTERGJYD99aRMfeMpYcN05TB4x0O1yAkLBRURE\npAd46v2dPL16N3denMnnJw91u5yAUXAREREJc+9tL+Gn//iYy8YP4vtXjHO7nIBScBEREQlju0pr\n+OYzhWSm9ufBL51LryjjdkkBpeAiIiISpo7UNvD1J/IBeOTmqQyI6eNyRYGn4CIiIhKGmpot31m8\njp0lNfzxpixGJMe6XVJQKLiIiIiEoQX/2syqzcX85N8mcH5mitvlBI2Ci4iISJhZ/OFuFr7l4Ssz\nRvDVGSPdLieoFFxERETCyLvbS/jRCx/xmbGp/PSzE9wuJ+gUXERERMLE9uIj3PnXAjJT43joy5Pp\n3Svyfo1H3k8sIiIShkqr67jt8Xz69o7iL7dkR8QTRO3RWkUiIiIhrrahidynCjhUVcvi3BkMGxgZ\nTxC1JyA9LsaY2caYHGPMvA72z3OOyfV5b77zPbe9c0RERCKRtZZ5yzZQsKuc3845t8euQeSvbg8u\nxpgsAGvtCqCi5bXP/hxn/zIg0xiT4ezKNcYUAZ7urklERCRcPbhiGy+t38+8K8dx9cTBbpfjukD0\nuMwBKpxtD5DTZv8sToSTIp/911trM53AIyIiEvH+vnYv/7dyG9dPGcY3Ls50u5yQEIgxLolAmc/r\n5Db7S4Ekn2Nb9mcZYwCyrLUL2l7UuYWUC5CWlkZeXl43lnxCdXV1wK4tramtg0vtHTxq6+DpyW39\ncWkTv86v5cykKK5ILuPNN990u6SQaG83BucuA+Y628l4gwwtYcUYM8sYk9O258VauwhYBJCdnW1n\nzpwZkOLy8vII1LWlNbV1cKm9g0dtHTw9ta03H6zi2396n9GDBrD4zvNI6BcaTxCFQnsH4lZRBa17\nVEp9d1prPcASn7EvHmeg7mzndSmQgYiISAQ6UHmMWx5dQ/++vXns1qkhE1pCRSCCyxJOBI8MYAWA\nMSbR+Z4FZFtrC4FEZ5Cup+U4IBPID0BdIiIiIa2qtoFbHl1DdV0jj906lSGJ/dwuKeR0e3BxAknL\n00MVLa+BlT77y5weloU+793gvFfkc46IiEhEqG9s5s6nCig6XM3Cr07hzMHxbpcUkgIyxsUZj9L2\nvSk+28v8OUdERCQSeOdqWc97RaX85oZJXDA6clZ77ipN+S8iIuKyX722hRfW7ef7V4zji1nD3C4n\npCm4iIiIuOipD3bxx7wivjx9BN+cqblaOqPgIiIi4pJXNhzgxy9+RM6Zg/jZv03Amc9MTkLBRURE\nxAXvbi/hu0vWkj1yIL+/MYvevfQr2R9qJRERkSDbuLeS3CfzyUiJ45Gbp9IvupfbJYUNBRcREZEg\n2lFSwy2PfUhibDRPfn0aCbGaYK4rFFxERESC5FBVLV/9y2os8NTXp5EWH+N2SWFHwUVERCQIKo81\n8LVHP6S8pp7Hb51KRmqc2yWFJTcWWRQREYkotQ1N3P7EGooOV/PYLdM4Z1ii2yWFLQUXERGRAKpv\nbOabTxeSv6uc331pMheO0ay4p0O3ikRERAKkqdly93PrWLW5mP/+/Nl8dtIQt0sKewouIiIiAWCt\n5Yd/38jLGw5w/1XjuWn6SLdL6hEUXERERLqZtZZfvPoJi9fs4a5LRjP3Yk3l310UXERERLrZ71dt\n5+G3d3DL+aO45/KxbpfToyi4iIiIdKNH39nBb5Zv5bqsYfz42rO0/lA3U3ARERHpJs/l7+FnL3/M\nVWenM/+6iURFKbR0NwUXERGRbvDyhv3c9/wGLhqTwoNfOleLJgaIWlVEROQ0/eujg3xn8TqyRyax\n8KtT6NtbiyYGioKLiIjIaVj5ySG+/Wwhk4Yl8OitU4mN1tyugaTgIiIicore3HqYb/y1kLMGx/P4\nbdOI66vQEmgKLiIiIqfg3e0l5D6Zz+hBcTx523TiY/q4XVJEUHARERHpotWeUm5/Ip8zUvrz19un\nkxCr0BIsCi4iIiJdULCrnNseX8OQxBj+evt0kvpHu11SRFFwERER8VPh7nJuefRDBsXH8OwdM0iJ\n6+t2SRFHwUVERMQPBbvKuPkvH5IUF83Tt09nUHyM2yVFJAUXERGRTqzZ6Q0tqQP6siT3PIYk9nO7\npIil57ZEREROYrWnlFsfX0N6fAzP5s4gTT0trlKPi4iISAfeLyrllsfWMDghhsUKLSFBwUVERKQd\n720v4dbHP2TYwH48mztDY1pChG4ViYiItPHOthK+/sQaRibH8oyeHgopCi4iIiI+3tp6mDue9E4u\n9/Tt00lWaAkpCi4iIiKOvC3F5D5VQGZqHE9rcrmQpDEuIiIiwIqPD5H7ZAFjBsXxjEJLyApIj4sx\nZjZQAWRZaxe0s38e4AGSrLWL/DlHREQkUF5av5+7l6zjrCHxPHnbNBJjFVpCVbf3uBhjsgCstSuA\nipbXPvtznP3LgExjTEZn54iIiATK4g93853Fa8kaOZCnb5+u0BLiAnGraA7enhPw9qrktNk/y3kf\noMjZ39k5IiIi3e6Rtz3c97eNXDw2lSduncaAGK3yHOoCcasoESjzeZ3cZn8pkORzbLIf54iIiHQb\nay3/t3IbD67YxtUT03lwzmSie2vYZzhw46miZcBcZzsZb5BJ7OwkY0wukAuQlpZGXl5eQIqrrq4O\n2LWlNbV1cKm9g0dtHTyn0tbWWpZsqedfOxu5cGhvrhtcxXvvvBWYAnuYUPi3fUrBxRgTb62t6mB3\nBa17VEp9d1prPcaYJT7jWDx4A0yH5zjnLQIWAWRnZ9uZM2eeSumdysvLI1DXltbU1sGl9g4etXXw\ndLWtm5otP3rhI/61cze3nD+KH197FlFRJnAF9jCh8G/br+BijLkMSGh5CWQD93dw+BJnP0AGsMK5\nRqK1tmXgbba1dpExZq61dpkxxtPeOSIiIt2loamZ/1i6nhfX7edbl2TyH5ePwxiFlnDj7w29MmAa\n3t6Rlq92WWsL4fjTQxUtr4GVPvvLnMefF3ZyjoiIyGmrbWjim08X8uK6/dx75Xi+f8V4hZYw5VeP\ni7V2LbDW5621HR3rHL+onfem+Gwv8+ccERGR01VV20Duk/l84Cnj55+bwFfPG+V2SXIaOg0unYxn\nERERCVnFR2q55dE1bD10hAfnnMvnJw91uyQ5Tf7cKrrfGHMugDFmcsu2iIhIKNtZUsN1f3qPnaU1\n/OWWqQotPYQ/wSUfyHB6XtZy4ukfERGRkLRxbyXX/ek9auqaeOaOGVw8NtXtkqSb+BNcMvA+rrzA\nGPMaoOn4RUQkZL2zrYQvLXqfmD69WHrneZw7vNOpwiSM+DM412OtfR54GMAY88XAliQiInJq/rF+\nP3c/t47M1DieuG0aafExbpck3azTHhdr7fPGmFHgHeMCZAa4JhERkS57/N0d/PvitUwePpAlc89T\naOmh/H0ceqfzve1j0SIiIq6y1vLr17fyhze2c/lZafzuxsnE9OnldlkSIO0GF2NMPIAegxYRkVDW\n2Gy59/kNPJe/lxunDefnnzub3r20WGJP1lGPy1Ln65Eg1iIiIuK3qtoGfltQy6bSvfz7ZWP4Xs4Y\nzYYbATqKpTuA5wCMMbf77mj7WkREJNj2Vxzjhj+/z+ayZhbMPoe7Z41VaIkQHfW4LARWGWMygERj\nzHy8iyuCd7FF9cSIiIgrNu2v5LbH13C0rom7p8RwQ/Zwt0uSIGq3x8Vau9Zam22tTQKut9YmW2uT\nnNeXB7dEERERrze2FHPDn9+nlzEs/cZ5TEjRINxI0+lTRc7j0LcDU4B8a+1fAl+WiIhIa8+s3s1/\nvvgR49MH8OgtU0mLj+HgZrerkmDzZ5HFPzubRcBUY0y2tfYbgS1LRETEq7nZsuC1Lfz5zSIuGZfK\nH76cRf++fs3mIT2QP3/zRdbaX7W8MMZ8P4D1iIiIHFfb0MR/LF3PyxsOcNP0EfzXv03Q484Rzp/g\nkmmM+RNQgPd2kYiISMCVVNdx51MF5O8q5/6rxpP7mQw9OSR+jXG50xhzB5ANFFhrHw58WSIiEsk2\nH6zi64/nU1Jdx0NfzuKacwa7XZKECH+n/H8YZ5FFERGRQFr+8SG+u3gtcTG9WXrneZwzTKs7ywka\n3SQiIiHBWsvCtzzM/9dmJg5N4OGbs7VQonyKX8HFZ7bcfMCjNYxERKQ71TU2cf/fNvK3wn1ce85g\nfjV7Ev2iNUeLfFqnQ7Odx6FHA1OsteuA+wNelYiIRIzDR+q4cdEH/K1wH3fPGsvvb5ys0CId8qfH\nZbu19n99el10s1FERLrFx/uruOPJfEpr6vjjTVlcPVGDcOXk/Akuo53HoZOMMVOA5ADXJCIiEeD1\nTQf57pJ1xMf0Yenc85k4LMHtkiQMdHqryFp7J1AIlOMd33JDwKsSEZEeq7nZ8uCKreQ+VcCYQXG8\ndNcFCi3ity4/Dm2MudRauyqgVYmISI9UVdvA3UvWs+KTQ3wxayi/+MJEYvpoPIv4r93gYox57STn\nZKPbRSIi0kXbi6vJfSqfXaVH+elnz+Jr54/STLjSZR31uFQCDzjbc/FO9+/BO+X/jiDUJSIiPchr\nmw5yz3Pr6ds7iqdvn86MDP3/V05NR8HlDmttJYAxxvpM87/SGPNAB+eIiIi00jKe5XertjNpWAJ/\n+soUhiT2c7ssCWPtBpeW0OJINsYswdvjkhGUqkREJOxVHmvge0vWsWpzMddPGcbPP3+2xrPIafNn\nkcUbjDGz8Y5tWaFFFkVEpDPbDh0h96kC9pQd5eefm8BXZozUeBbpFv4+VbQMWAZgjHnAWqvZc0VE\npF3/WL+f+57fQL/oXjxzxwymnZHkdknSg3QaXIwxzXjncAEY6GwruIiISCv1jc384tVPePy9nWSN\nSOShm7IYnKDxLNK9/Olxmdtye8gYkwjcEdiSREQk3OyrOMa3ni5k3Z4KbrvgDO67ajzRvTud41Sk\ny/wZ4/Kwz3aFMUYDdEVE5Lg3thTzvSXraGyy/OmmLK7SekMSQP6sDt1sjGkyxpQZY0qBCj/OmW2M\nyTHGzOtkf67Pe/Od77ntnSMiIqGlqdny69e3cOtja0iPj+Ef375QoUUCzp9+vLnW2l7W2iRrbXJn\nA3ONMVkA1toVQEXL6zb7Pc5+j8/+XGNMEd7HrkVEJISVVNdx86Or+f2q7Vw/ZRgvfOsCzkjp73ZZ\nEgH8CS7LWzaMMd83xlzayfFzONEr4wFy2jlmvvM9w1pb6Gxfb63NdAKNiIiEqDU7y7jmd2+Tv7Oc\nBdedw6+un6T5WSRojLX25AcYc7u19hGf10ustXNOcvxCYKG1ttAYkwPMstbe284xOcC9zqPWOLeV\nCoEsa+2Cdq6bC+QCpKWlTVm8eLG/P2OXVFdXExcXF5BrS2tq6+BSewdPT23rZmv5544Gnt/WQGo/\nw7fO7cuIeHcDS09t61AVqPa+5JJLCqy12f4c2+HgXGPML4HZQIYz/sQAFjitHhHnyaQKYCHwsDGm\n0FrraQkrxphZxpictj0v1tpFwCKA7OxsO3PmzNMpo0N5eXkE6trSmto6uNTewdMT2/rwkTrufm4d\nb28r4eqJ6fzyunOIj+njdlk9sq1DWSi0d4fBxVp7n7MuUY619vkuXLMCaJltKBEobbM/F3jAeUKp\nEJhtjPE4f+Yy53g9uSQiEiLe2nqYu59bz5HaBn7xhYncOG24ZsEV15x0jIu1trJtaDHG3N7JNZdw\nInhk4PTQOD0tba+/Am/Q8XCiJycTyO+0chERCaiGpmZ++c/N3PzohyT178NLd13Il6ePUGgRV7Xb\n42KM2Y53rElVm5lzDZAAPNLeeQDO2JZsZ3xLhc/g25XAFGvtAmPMPKeXJcm5BYQxJtcYUwYU+Zwj\nIiIu2FN2lG8/u5Z1eyq4cdoIfnztWfSL1gBccV9Hq0OP9nl5fOZcAGPMZZ1dtCWMtHlvis/2pwbf\ntneOiIgE3ysbDnDf8xvAwENfzuKaczQ3i4SOLs2c6zgjQLWIiIiLjtU38bOXP+bZD3dz7vBEfn/j\nZIYnxbpdlkgrHd0q8r09BCeeKOr0VpGIiISfj/ZV8t0l69heXM03ZmZy96yx9OmltYYk9HTU4zK3\nnZ4WwL9bRSIiEh6ami0L3yrit8u3ktQ/mr9+fToXjklxuyyRDnU0xqVVaDHGjML7hFCRtXZl4MsS\nEZFA21N2lHueW8+HO8u4emI6v/jCRBJjo90uS+SkOh3jYoz5PnA/3keWM4wx/2Ot/XXAKxMRkYCw\n1vLCun38+IVNWODX10/ii1lD9ZizhIVOgwsw1VrbMqEcxpjnAliPiIgEUOXRBn74wkZe3nCA7JED\n+e2cczUAV8KKP8GlyBgzyVq73hhzLvAhfHoNIxERCW3vbS/hnqXrOXykju9fMY47L86kV5R6WSS8\n+BNc7gXmGWMq8D5VhDHmB+jpIhGRsFDb0MT/vraFR97ZQUZKf/72zfM5Z9inJjMXCQv+BJd2nzAy\nxlwXgHpERKQbrd1dzj1L1+M5XMNXZozgB1efSWy0Px/9IqGpyxPQGWMutdau6uLCiyIiEkR1jU08\nuGIbC98sIj0+hqe+Po2LxqS6XZbIafPnqaIvAi23hgzemXO1YIWISIjauLeSe5auY+uhauZkD+eH\n155JfEwft8sS6Rb+9BfeD1wPlOENLncEtCIRETkl9Y3N/GHVNh7KKyIlLprHbp3KJeMGuV2WSLfy\nJ7gUAM3W2koAY0xBYEsSEZGu+nh/FfcsXc8nB6r4YtZQfnLtBBJi1csiPY8/waUC2GGMKefEWkW6\nVSQiEgLqG5v585tF/G7lNhJjo1n01SlcPiHd7bJEAsaf4JIDDPTpcdGtIhGRELB+TwX3Pr+BzQeP\n8NlJQ/jZv01gYH9N2S89mz/BJR8YBax3XpcGrBoREenUsfomfrN8C395ZwepA/ry8M3ZzDorze2y\nRILCn+CSC9zhMwGdbhWJiLjkve0l3Pe3jewuO8qXp4/gvqvG64khiShdnoDOGPOtANYjIiLtqDzW\nwC9e+YQl+XsYlRzL4twZzMhIdrsskaDr0gR0xphRwC3AQwGrSEREWvnXRwf58YsfUVpTz50XZ/Ld\nnDHE9FHHt0QmfyagiwduAOYCUwAb6KJERAQOVdXyX//YxKsbD3LW4HgevWUqZw9NcLssEVd1GFyc\nGXPn4n2qaAdQDgzEG2JERCRAmpotT72/k/99fSsNTc18/4px5H4mgz69otwuTcR17QYXY0w+kIV3\n8rlZ1tpVxphfOo9Ef2rBRRER6R4b91byg79vZOO+Si4ak8J/f/5sRib3d7sskZDRbnCx1mYbY7Lw\n9q7c62wnwIlFFoNYo4hIj3ektoFfv76VJ9/fSXJcX35/42SuPWcwxhi3SxMJKR3eKrLWFgKFAMaY\ny4DRxpjngMnAmOCUJyLSs1lreXXjQf7rH5s4XF3HzTNGcs8V4/SIs0gH/HkcGmvtSmAlHL+NJCIi\np2l36VF+/NJH5G05zIQh8Tx8czaThie6XZZISPMruPiy1mYHohARkUhR29DEorc8PPTGdnpHGX58\n7VncfN5IemvwrUinuhxcRETk1FhrWfFJMT9/+WN2lx3lmomD+dG1ZzI4oZ/bpYmEDQUXEZEg2FFS\nw3/9YxN5Ww4zZlAcz9w+nfNHp7hdlkjYUXAREQmgo/WN/GHVdh55ewfRvaP40TVn8rXzR2lOFpFT\npOAiIhIA1lpe3nCAX7z6CQcqa7kuaxj3XjWOQQNi3C5NJKwpuIiIdLM9R5r58sOred9TyoQh8fzh\ny5OZMjJI1rLgAAAU+UlEQVTJ7bJEegQFFxGRblJSXcdvlm/l2dXHiO/XyH9//mxunDaCXlGaRE6k\nuyi4iIicprrGJh5/dyd/WLWdYw1N5Izsza++NpPE2Gi3SxPpcQISXIwxs4EKIMtau+Ak+zOstYv8\nOUdEJNRYa3lt00F+8epmdpcd5bLxg/jBNWeyZ1O+QotIgHR7cHHWNcJau8IYk2GMyXKWD/Dd77HW\nFhpjclqOP9k5IiKh5qN9lfz85Y9ZvaOMsWlxPHnbND4zNhWAPS7XJtKTBaLHZQ6w3Nn2ADk4ax75\nmA/MwtvjssIYM9+Pc0REXFdcVcv/vr6FpQV7GRgbzX9//my+NHW4Zr0VCZJABJdEoMzndbLvTqen\nxWOMKQLu9eccERG3Vdc1sujNIh5+eweNzc3ccVEG37pkNAn9tBiiSDAFfXCuMSYR71iWhcDDxhi/\nelaMMblALkBaWhp5eXkBqa+6ujpg15bW1NbBpfY+NY3Nlrw9jbxYVM+RepiW3ovZY2MYFHuItasP\ntXuO2jp41NbBFQrtHYjgUgG0TFiQCJS22Z8LPGCtrXBCy2w/zsEZxLsIIDs7286cObP7Kwfy8vII\n1LWlNbV1cKm9u8Zay6sbD/Kr1zazs7SeGRlJ3H/VmX6t3qy2Dh61dXCFQnsHIrgsAVpWkM4AVoC3\np8VaW+F7YMtgXOeYT50jIuKG1Z5SHvjnZtbtqWBsWhyP3TKVmeNSMUbzsYi4rduDizOGJdsYkwNU\n+DwdtBKYYq1dYIyZZ4zxAEk+j0O3d46ISNBsPXSEBf/azIpPikmPj2HB7HO4LmuYJpATCSEBGePS\nEkbavDfFZ/tT87S0d46ISDDsLj3Kgyu28vd1+4iL7s28K8dx6/ln0C+6l9uliUgbmjlXRCLWwcpa\nfr9qG0vW7KFXlCH3ogzmXpxJUn9NHicSqhRcRCTilNXU86e87Tz5/i6areXGaSO469LRpMVr5WaR\nUKfgIiIRo6q2gUfe8vCXd3ZwrKGJL0wexndzxjA8Kdbt0kTETwouItLj1dQ18uT7u/jzm0VUHmvg\nmomD+d6sMYweNMDt0kSkixRcRKTHagksD7/toaymnpnjUvmPy8dx9tAEt0sTkVOk4CIiPU51XSNP\nvr+Th9/yUH60gYvHpvKdnDFkjRjodmkicpoUXESkx2gbWGaOS+U7l41hsgKLSI+h4CIiYa+6rpEn\n3tvJw297qFBgEenRFFxEJGxVHK3nifd28dh7O6g42sAl41L5Ts5YzvVjPSERCU8KLiISdg5V1fLI\n2x6eWb2bmvomcs4cxF2XjlFgEYkACi4iEjZ2ldbw5zc9PF+wl8bmZj47aQjfmJnJ+PR4t0sTkSBR\ncBGRkLf5YBV/fKOIlzfsp3dUFLOzhzH3MxmMTO7vdmkiEmQKLiISsgp2lfPHN7azcnMx/aN7cftF\nGXz9wjM0Nb9IBFNwEZGQYq3lza2H+fObRXzgKSMxtg/fyxnL184fSWKsFj8UiXQKLiISEmobmnhx\n3T4eeXsH24qrSY+P4UfXnMmN00bQv68+qkTES58GIuKqspp6/vrBLp58fycl1fWMTx/Ar6+fxGcn\nDSG6d5Tb5YlIiFFwERFXeA5X85d3dvB84V5qG5qZOS6VOy7K4PzMZIwxbpcnIiFKwUVEgsZay+od\nZTzytoeVm4vpExXFFyYP5faLzmBMmlZqFpHOKbiISMA1NDXz6sYDPPL2DjbuqySpfzTfvnQMX50x\nktQBfd0uT0TCiIKLiARM8ZFanl29h6dX76L4SB0ZKf35ny+czXVZw4jp08vt8kQkDCm4iEi3W7u7\nnCfe28krGw/Q0GS5eGwq868bxcVjU4mK0vgVETl1Ci4i0i3qGpt4ZcMBnnhvJ+v3VhLXtzc3TR/J\nzeeNJCM1zu3yRKSHUHARkdOyv+IYz364m2c/3E1JdT2Zqf352ecm8MWsYcRp/hUR6Wb6VBGRLmtq\ntry5tZhnVu9m1eZiLHDZ+EF87fxRXDg6RY8zi0jAKLiIiN+Kq2pZsmYPi9fsYV/FMVLi+vKNmZl8\naeoIhifFul2eiEQABRcROanmZsu7RSU8/cFuln9yiKZmy4WjU/jhNWcy66w0+vTS7LYiEjwKLiLS\nrpLqOpYV7OWZ1bvZXXaUpP7R3H7hGdw4bQSjUvq7XZ6IRCgFFxE5rqnZ8s72Ep7L38Prmw7S0GSZ\nfkYS91w+livPTqdvb829IiLuUnAREXaW1LCsYC/PF+7lQGUtA2P78JUZI7lp+ghGD9JU/CISOhRc\nRCJUTV0jr248wNKCvXy4o4woAxePTeU/rz2Ly84cpN4VEQlJCi4iEcRaS8Gucp7L38MrGw5QU9/E\nGSn9mXflOL44eRjpCTFulygiclIKLiIRYH/FMV4uqudn+W/iKamhf3QvrjlnMDdkD2fKyIGad0VE\nwoaCi0gPVXmsgX9uPMDf1+5j9Y4yAKadMYBvzMzk6omD6a9ZbUUkDAXkk8sYMxuoALKstQva7MsC\nCgCP89YKa+1cY8x8a+29xphca+2iQNQl0tPVNTbxxubDvLB2H6s2F1Pf1ExGan/unjWW9Lo93HD1\neW6XKCJyWro9uDjBBGvtCmNMhjEmy1pb6HNIkrXW+Bxb4byf6wSeud1dk0hP1txsWbOzjBfW7eOV\nDQeoqm0kJa4vX5kxks9PHsLEoQkYY8jL2+d2qSIipy0QPS5zgOXOtgfIAY4HF2vtCp9js316V+6w\n1i4LQD0iPY61li2HjvDiuv28tG4/+yqOERvdiysnpPO5yUO5IDOZ3prRVkR6oEAEl0SgzOd1cnsH\nGWNygOd83spw3vvU7SUR8dp66AgvbzjAKxv2U3S4hl5Rhs+MSWHeleOYdVYasdEatyIiPZux1nbv\nBY1ZCCy01hY6QWSWtfbedo6b39H7wPI2PTMYY3KBXIC0tLQpixcv7ta6W1RXVxMXFxeQa0tramv/\n7K9u5sODjXx4sJH91RYDjE+KYlp6b6ak9Sa+r39PBKm9g0dtHTxq6+AKVHtfcsklBdbabH+ODcR/\nzyqAJGc7ESjt4Lislg0nlJQ5t4pKgYy2Bzu3lBYBZGdn25kzZ3ZjySfk5eURqGtLa2rrjm0vrubV\njQd4ZcMBthyqwRiYfkYS38gZwpUT0kkd0LfL11R7B4/aOnjU1sEVCu0diOCyBGhJTRnACgBjTKK1\ntsLZbhtM8jnxlFEmsDAAdYmELGst24ur+ddHB3ll4wE2HzyCMTB1VBI/+9wErpyQzqB4TQ4nItLt\nwcW5RZTt3Caq8HmiaCUwxedQT5tzco0xZUBRm6eQRHqk5mbL2j0VvP7xQV7fdIgdJTUAZI8cyE8+\nexZXTxxMmsKKiEgrARnJ1948LNbaKT7bHto89qy5WyQS1Dc2876nlNc2HWT5x4c4fKSO3lGG8zKT\nue3CM7j8rDSFFRGRk9AjCCIBVl3XSN6WYl7fdIg3NhdzpK6R2OhezByXyhUT0pk5bhAJ/fq4XaaI\nSFhQcBEJgD1lR3ljSzErPynmfU8p9Y3NJPWP5qqJ6VwxIZ0LRqcQ00erL4uIdJWCi0g3aGhqpmBX\nOW9sLmbV5mK2FVcDMCo5lq9MH8kVE9KYMnKgJoUTETlNCi4ip6ispp68Ld6g8tbWw1TVNtI7yjA9\nI4k5U4dz6fhBZKRqfgkRke6k4CLip6Zmy6b9lby19TCrNhezdk8F1kJKXF+umJDOpeMHceGYFAbE\naLyKiEigKLiInMT+imO8s62Et7Yd5t3tJZQfbQDgnGEJ/PulY7h0/CAmDk0gKsq/2WtFROT0KLiI\n+Dha38hqTxlvbTvM29tK2O6MVRk0oC+Xjk/jM2NTuGB0CilxXZ+5VkRETp+Ci0S0pmbLR/sqebeo\nhLe3lpC/q4yGJkvf3lFMOyOJOdnD+czYVMamxWGMelVERNym4CIRpbnZ8vGBKj7wlPJ+USkf7ijj\nSF0jAOPTB3DrBWdw0ZgUpo5K0uPKIiIhSMFFerTmZsvW4iO8X+QNKqt3lFF5zDtOZVRyLNdOGsyM\njGTOy0jWWkAiImFAwUV6lJagsmZHGR94ynjfU0pZTT0Awwb24/Kz0jgvM5nzMpMZnNDP5WpFRKSr\nFFwkrNU2NLFhbyVrdpaRv7OMgl3lVNV6b/0MTohh5thUZmR6e1SGJ8W6XK2IiJwuBRcJKxVH6ynY\nVc6aneXk7yxjw95K6puaARgzKI5rzhnC1FEDyR6ZxPCkfhpQKyLSwyi4SMhqarZsL65m7e5y1u2p\noHB3OVsPeR9P7tPLMHFoArdeMIqpo5KYMnIgA/tHu1yxiIgEmoKLhIziI7Ws213B2j0VrNtdwYa9\nFdTUNwGQ0K8Pk0ck8rlzh5I9ciCThifqqR8RkQik4CKuqKlrZGt5E9vf9rB2dwXr9lSwr+IYAL2j\nDGcNiee6KcM4d3gik0cMZFRyrG77iIiIgosE3pHaBjbtr+KjfZV8tK+Sjfsq8ZTUYC3AJwxN7Mfk\nEYncesEoJo9IZMKQBPWmiIhIuxRcpFtVHm1g035vOPnICSs7SmqO70+Pj+HsoQl8dtIQbNluvnLV\nRaQO0PT5IiLiHwUXOSWNTc3sLK3hkwNH2Hywis0HjrD54JHjt3sAhib24+yh8VyXNZQJQxM4e0hC\nq5CSl7dfoUVERLpEwUU6VVJd5wSTquNBZVtxNfWN3seQe0cZMlPjmDJyIDfNGMHEoQlMGJJAkp7y\nERGRbqbgIgBYazlUVce24iNsL65u9VXqzDwL3lWSxw+O54LRKYxPH8D49HgyB/Wnb2+NSRERkcBT\ncIkwjU3N7C0/5g0lh73BZFtxNZ7i6uOLDYL38ePRg+LIOTONsekDODN9AOPSB5Acp1s7IiLiHgWX\nHqixqZn9FbXsKK1hV2kNO0pq2FlSw67So+wpP0pDkz1+7KABfRmTFscXs4YyelAcmYPiGDNoAClx\n0Xr8WEREQo6CS5iqqWtkX8Ux9pYfZU/ZMXaVHmVnqTegtA0nsdG9GJncn/GDB3Dl2emMSu7P6LQ4\nMlPjSOjXx8WfQkREpGsUXELUsfom9lUcZU/5MfaWH2Nv2VHv93Lve2U+404A+vXpxcjkWMalD+CK\ns9MZlRzLqOT+nJHSn9QBfdV7IiIiPYKCiwuO1DZwsLKWA5W1HKyqPbFdeYyDVXUcrDxG+dGGVudE\n94pi2MB+DB3YjyuGJDBsYD+GJ8UybGA/hg3sR2qcwomIiPR8Ci7dpLGpmbKaeg5X13H4SB0l1fWU\nHN/2fj9UVcuhqjqqfQbBtkiJiyYtPoahiTFMGZnI4IR+x0PJsIGxpMb1JSpKwURERCKbgks7rLVU\n1TZScbSe8qMNlB+t927XNLR6r/xoPSVHvAGl7Gi9M4V9a/369CJ1QF9SB/RlzKABfGZsKoMTYkhP\n6Ed6fAyDE2IYFN9XjxOLiIj4QcHFx3cXr2XlxzUcff2fNDW3k0IAY7yPCg+MjSYxtg8jkmOZMmog\nKXHecJIaF318OyWuL/37qolFRES6i36r+jhzcDwVpcVMGD3SCSbRDIztc/z7wNho4vv1oZdu2YiI\niLhCwcXH3IszGWf3MHPmeLdLERERkXZEuV2AiIiIiL8UXERERCRsKLiIiIhI2AhIcDHGzDbG5Bhj\n5rWzL8sYY40xRc7Xws7OEREREYEADM41xmQBWGtXGGMyjDFZ1tpCn0OSrLXG59gKP84RERERCUiP\nyxygwtn2ADm+O621K3xeZlhrPZ2dIyIiIgKBeRw6ESjzeZ3c3kHGmBygJcR0eo4xJhfIBUhLSyMv\nL687av2U6urqgF1bWlNbB5faO3jU1sGjtg6uUGhvN+dxmdWm9+WkrLWLgEUA2dnZdubMmQEpKi8v\nj0BdW1pTWweX2jt41NbBo7YOrlBo70DcKqoAkpztRKC0g+OyTuEcERERiWCBCC5LgAxnOwPndpAx\nJrHlAGNMBifGtHR4joiIiIivbr9VZK0tNMZkO2NYKnyeDloJTPE5tMyPc9pVUFBQYozZ1d21O1KA\nkgBdW1pTWweX2jt41NbBo7YOrkC190h/DzTWtr8KcqQyxuRba7PdriMSqK2DS+0dPGrr4FFbB1co\ntLdmzhUREZGwoeAiIiIiYUPB5dMWuV1ABFFbB5faO3jU1sGjtg4u19tbY1xEREQkbKjHRaSH8XfB\nUi1oKiIn07KOYAf7XFsYOaKDS2cNrxWru48fbZ3rfM0Pdm09ie+CpfgsYNrOcTnArGDW1lP58W87\nyzlmdrBr62m68JmdG+zaehrnM2JpB/v8+pwJlIgNLp01vNt/MT2JH22dA6xwlnXIcF7LqdGCpUHk\n5+fE/dbaZXj/betz5BT5+ZntcfZ71Nanp6UdO9jt6udMxAYXOm94/QLoPp21ZYbPex5OzKIsXefP\ngqVZXVknTE7qpP+2nV6WNQDW2gWdTa4pJ+XPZ3JLj22G2jqg/FpMOVAiObh01vCu/sX0MCdtS2vt\nIqe3BbxrWOUHq7AIldT5IeKnzj4npgLJzu0i3XI+PZ19jhTi7Wkpb3Oc9DCRHFwkxDhdu4X6n9Jp\nOemCpeptcUVpy79pjXMJHGc9vArgAeBhZ008CQxXF0aO5ODSWcNrxeru429b5lhr7w1OST1WZ4uc\nZjgDGHOBJI0DOG2d/dsu5cQ4gQq8PTByajpr61zgAWvtAuAOQCGxm/l8jri6MHIkB5fOPuC1YnX3\n8WfF8FznAwcNzj11Pv+zb2+RU6y1y5yBouD98JfT09m/7WU++xNxxrvIKen0c6SF82+8ou374j+n\ndzC7TS9hy+dIR58zwaktkiegc/7X6cE7kGuR816BtXZKR/vl1JysrX0euyvD+z+q63U7Q8KFn58j\nZcBU9SieHj/aep6zP0mf2T1XRAcXERERCS+RfKtIREREwoyCi4iIiIQNBRcREREJGwouIiIiEjYU\nXERERCRsKLiIiIhI2FBwERERkbCh4CIiIcdZlHC2sz2vvdlRRSQyKbiISCjKAVqmEZ9qrdX07SIC\nKLiISGiaaq31dH6YiEQaBRcRCUWJ4L1lBHiMMRmdHC8iEaK32wWIiPhywkqSs/hmy9gWjXEREUCL\nLIpIiHFWAM631hZ2erCIRBzdKhKRUJOp0CIiHVGPi4iIiIQN9biIiIhI2FBwERERkbCh4CIiIiJh\nQ8FFREREwoaCi4iIiIQNBRcREREJG/8PFLu1RoHGQ2EAAAAASUVORK5CYII=\n",
      "text/plain": [
       "<matplotlib.figure.Figure at 0x118404f98>"
      ]
     },
     "metadata": {},
     "output_type": "display_data"
    }
   ],
   "source": [
    "plt.plot(mu,amp)\n",
    "plt.title('Amplitude of $x_1$ versus $\\\\mu$')\n",
    "plt.ylabel('Amplitude of $x_1$')\n",
    "plt.xlabel('$\\\\mu$')\n",
    "plt.grid()"
   ]
  },
  {
   "cell_type": "markdown",
   "metadata": {
    "slideshow": {
     "slide_type": "slide"
    }
   },
   "source": [
    "### But can I solve an equation in one line? Yes!!!\n",
    "\n",
    "Damped Duffing oscillator in one command."
   ]
  },
  {
   "cell_type": "code",
   "execution_count": 25,
   "metadata": {
    "slideshow": {
     "slide_type": "-"
    }
   },
   "outputs": [
    {
     "data": {
      "text/plain": [
       "1.4779630014433971"
      ]
     },
     "execution_count": 25,
     "metadata": {},
     "output_type": "execute_result"
    }
   ],
   "source": [
    "out = ms.hb_time(lambda x, v,\n",
    "               params: np.array([[-x - .1 * x**3 - .1 * v + 1 *\n",
    "                                  sin(params['omega'] * params['cur_time'])]]),\n",
    "               num_variables=1, omega=.7, num_harmonics=1)\n",
    "out[3][0]"
   ]
  },
  {
   "cell_type": "markdown",
   "metadata": {
    "slideshow": {
     "slide_type": "-"
    }
   },
   "source": [
    "OK - that's a bit obtuse. I wouldn't do that normally, but Mousai can. "
   ]
  },
  {
   "cell_type": "markdown",
   "metadata": {
    "slideshow": {
     "slide_type": "slide"
    }
   },
   "source": [
    "## How to get this?\n",
    "\n",
    "* Install Scientific Python from [SciPy.org](https://www.scipy.org/install.html)\n",
    "    * AFRL: See your tech support to get the Enthought distribution installed\n",
    "* See the Mousai [documents for](https://josephcslater.github.io/mousai/index.html) installation instructions\n",
    "    * `pip install mousai`\n",
    "    * AFRL: Talk to me- install is easy if I send you the files.\n",
    "* See [Mousai on GitHub](https://github.com/josephcslater/mousai) (https://github.com/josephcslater/mousai)\n"
   ]
  },
  {
   "cell_type": "markdown",
   "metadata": {
    "slideshow": {
     "slide_type": "slide"
    }
   },
   "source": [
    "## Conclusions\n",
    "\n",
    "* Nonlinear frequency solutions are within reach of undergraduates\n",
    "* Installation is trivial\n",
    "* Already in use (GitHub logs indicate dozens of users)\n",
    "* Custom special case and proprietary solvers such as BDamper can be replaced for free\n",
    "* Research potential is about to be unleashed"
   ]
  },
  {
   "cell_type": "markdown",
   "metadata": {
    "slideshow": {
     "slide_type": "slide"
    }
   },
   "source": [
    "## Future\n",
    "\n",
    "* Add time-averaging method\n",
    "    * currently requires high number of harmonics for non-smooth systems\n",
    "* Add masking of known harmonics (average is often fixed and known)\n",
    "* Automated sweep control\n",
    "* Branch following\n",
    "* Condense the one-line method\n",
    "* Evaluate on large scale problems\n",
    "    * Currently attempting to hook to ANSYS\n",
    "* Parallelize \n",
    "* Leverage CUDA"
   ]
  },
  {
   "cell_type": "code",
   "execution_count": null,
   "metadata": {
    "collapsed": true
   },
   "outputs": [],
   "source": []
  }
 ],
 "metadata": {
  "celltoolbar": "Slideshow",
  "hide_input": false,
  "kernelspec": {
   "display_name": "Python 3",
   "language": "python",
   "name": "python3"
  },
  "language_info": {
   "codemirror_mode": {
    "name": "ipython",
    "version": 3
   },
   "file_extension": ".py",
   "mimetype": "text/x-python",
   "name": "python",
   "nbconvert_exporter": "python",
   "pygments_lexer": "ipython3",
<<<<<<< HEAD
   "version": "3.7.4"
=======
   "version": "3.7.5"
  },
  "latex_envs": {
   "LaTeX_envs_menu_present": true,
   "autoclose": false,
   "autocomplete": true,
   "bibliofile": "biblio.bib",
   "cite_by": "apalike",
   "current_citInitial": 1,
   "eqLabelWithNumbers": true,
   "eqNumInitial": 1,
   "hotkeys": {
    "equation": "Ctrl-E",
    "itemize": "Ctrl-I"
   },
   "labels_anchors": false,
   "latex_user_defs": false,
   "report_style_numbering": false,
   "user_envs_cfg": false
>>>>>>> ad648a4d
  },
  "livereveal": {
   "theme": "sky",
   "transition": "zoom"
  },
  "toc": {
   "base_numbering": 1,
   "nav_menu": {},
   "number_sections": false,
   "sideBar": true,
   "skip_h1_title": false,
   "title_cell": "Table of Contents",
   "title_sidebar": "Contents",
   "toc_cell": false,
   "toc_position": {
    "height": "646px",
    "left": "0px",
    "right": "1145px",
    "top": "90px",
    "width": "165px"
   },
   "toc_section_display": "block",
   "toc_window_display": false
  },
  "varInspector": {
   "cols": {
    "lenName": 16,
    "lenType": 16,
    "lenVar": 40
   },
   "kernels_config": {
    "python": {
     "delete_cmd_postfix": "",
     "delete_cmd_prefix": "del ",
     "library": "var_list.py",
     "varRefreshCmd": "print(var_dic_list())"
    },
    "r": {
     "delete_cmd_postfix": ") ",
     "delete_cmd_prefix": "rm(",
     "library": "var_list.r",
     "varRefreshCmd": "cat(var_dic_list()) "
    }
   },
   "position": {
    "height": "444px",
    "left": "890px",
    "right": "20px",
    "top": "120px",
    "width": "388px"
   },
   "types_to_exclude": [
    "module",
    "function",
    "builtin_function_or_method",
    "instance",
    "_Feature"
   ],
   "window_display": false
  }
 },
 "nbformat": 4,
 "nbformat_minor": 2
}<|MERGE_RESOLUTION|>--- conflicted
+++ resolved
@@ -972,9 +972,6 @@
    "name": "python",
    "nbconvert_exporter": "python",
    "pygments_lexer": "ipython3",
-<<<<<<< HEAD
-   "version": "3.7.4"
-=======
    "version": "3.7.5"
   },
   "latex_envs": {
@@ -994,7 +991,6 @@
    "latex_user_defs": false,
    "report_style_numbering": false,
    "user_envs_cfg": false
->>>>>>> ad648a4d
   },
   "livereveal": {
    "theme": "sky",
